import concurrent.futures
import contextlib
import json
import sys
from threading import Lock
import time
import unittest
from collections import namedtuple
from functools import partial, wraps
from unittest import mock

import torch
import torch.distributed as dist
import torch.distributed.rpc as rpc
import torch.distributed.autograd as dist_autograd
import torch.testing._internal.dist_utils as dist_utils
from torch.distributed.rpc import RRef, _get_debug_info, _rref_context_get_debug_info
from torch.distributed.rpc.api import _delete_all_user_and_unforked_owner_rrefs, _use_rpc_pickler
from torch.distributed.rpc.internal import (
    PythonUDF,
    RPCExecMode,
    _internal_rpc_pickler,
    _build_rpc_profiling_key,
)
from torch.testing._internal.common_distributed import skip_if_lt_x_gpu
from torch.testing._internal.common_utils import IS_MACOS, load_tests
from torch.testing._internal.dist_utils import (
    dist_init,
    get_function_event,
    get_shutdown_error_regex,
    get_timeout_error_regex,
    initialize_pg,
    wait_until_node_failure,
    wait_until_pending_futures_and_users_flushed,
    wait_until_owners_and_forks_on_rank,
    worker_name,
)
from torch.testing._internal.distributed.rpc.rpc_agent_test_fixture import (
    RpcAgentTestFixture,
)
from torch.testing._internal.common_utils import TemporaryFileName


def foo_add():
    return torch.add(torch.ones(1), torch.ones(1))

def udf_with_torch_ops(device=-1):
    device_ctx = contextlib.suppress() if device == -1 else torch.cuda.device(device)
    with device_ctx:
        t1, t2 = torch.ones(1), torch.ones(1)
        t = torch.add(t1, t2)
        t = torch.mul(t, t)
        t = t.relu()
        t = t.sigmoid()

# Events (operator invocations) that are expected to be ran as part of the above
# function.
EXPECTED_REMOTE_EVENTS = [
    "ones",
    "ones",
    "add",
    "mul",
    "relu",
    "threshold",
    "sigmoid",
]


VALUE_FUTURE = concurrent.futures.Future()
DONE_FUTURE = concurrent.futures.Future()


class StubRpcAgent:
    def __init__(self, world_size):
        self.world_size = world_size

    def get_worker_infos(self):
        return {
            rpc.WorkerInfo(name=worker_name(rank), id=rank)
            for rank in range(self.world_size)
        }


def _stub_construct_rpc_backend_options_handler(**kwargs):
    return mock.Mock()  # RpcBackendOptions.


def _stub_init_rpc_backend_handler(store, name, rank, world_size, rpc_backend_options):
    return StubRpcAgent(world_size=world_size)


def set_value(value):
    VALUE_FUTURE.set_result(value)


def wait_for_value_future():
    return VALUE_FUTURE.result()


def set_and_check_done(value):
    VALUE_FUTURE.set_result(value)
    return DONE_FUTURE.result()


# it is used to test python user defined function over rpc
# classes and functions are used to test python user defined class and
# methods over rpc
TensorClass = namedtuple("TensorClass", ["tensors"])


class MyPickleClass:
    def __init__(self):
        self.t = None

    def __getstate__(self):
        (pickled_python_udf, tensors) = _internal_rpc_pickler.serialize(
            PythonUDF(my_tensor_function, (torch.ones(2, 2), torch.ones(2, 2)), None)
        )
        return (pickled_python_udf, tensors)

    def __setstate__(self, obj):
        python_udf = _internal_rpc_pickler.deserialize(obj[0], obj[1])
        result = python_udf.func(python_udf.args[0], python_udf.args[1])
        self.t = result

    def set(self, val):
        self.t = val


class MyClass:
    def __init__(self, a):
        self.a = a

    def my_instance_method(self, b):
        return self.a + b

    @classmethod
    def my_class_method(cls, d, e):
        return d + e

    @staticmethod
    def my_static_method(f):
        return f > 10

    def increment_value(self, increment):
        self.a += increment

    def get_value(self):
        return self.a


def _call_method_on_rref(method, rref, *args, **kwargs):
    return method(rref.local_value(), *args, **kwargs)


def get_rref_list(values):
    return [RRef(MyClass(a)) for a in values]


def add_rref_to_value(rref, value):
    return rref.to_here() + value


def run_nested_pickle(pickle_cls_instance, tensor):
    return pickle_cls_instance.t + tensor


def build_complex_tensors():
    a = torch.ones(3, 3)
    b = [a, a]
    c = [b, b]
    d = [a, b]
    e = {a: d}
    return [a, b, c, d, e]

def non_cont_test(t_view, t_cont):
    if t_view.is_contiguous():
        raise Exception('t_view is contiguous!')
    if not t_cont.is_contiguous():
        raise Exception('t_cont is not contiguous!')
    if not torch.equal(t_view, t_cont):
        raise Exception('t_view is not equal to t_cont!')
    return t_view

def my_function(a, b, c):
    return a + b + c


def my_tensor_function(a, b):
    return a + b


def my_sleep_func(seconds=1):
    time.sleep(seconds)
    return torch.mul(torch.tensor(1), torch.tensor(1))


def my_complex_tensor_function(list_input, tensor_class_input, dict_input):
    res = list_input[0]
    for t in list_input:
        res += t
    for k, v in dict_input.items():
        res += v
    complex_tensors = tensor_class_input.tensors
    return (res, complex_tensors[0], complex_tensors[1], complex_tensors[2])


def my_rref_function(rref_a, rref_b):
    return rref_a.to_here() + rref_b.to_here()


def delayed_add(a, b, seconds=0.05):
    time.sleep(seconds)
    return a + b


def no_result():
    print("do nothing")

def raise_or_inc(value):
    if value.numel() == 2:
        raise ValueError("Expected error")
    return value + 1

def nested_rpc(dst):
    return rpc.rpc_sync(dst, torch.add, args=(torch.ones(2, 2), 1))


def multi_layer_nested_async_rpc(dst, world_size, ttl):
    # this method returns immediately without blocking the callee, but will
    # generate additional requests.
    if ttl > 0:
        current_dst = worker_name(dst)
        next_dst = (dst + 1) % world_size
        rpc.rpc_async(
            current_dst,
            multi_layer_nested_async_rpc,
            args=(next_dst, world_size, ttl - 1),
        )
        return 0


def nested_rref(dst):
    return (
        rpc.remote(dst, torch.add, args=(torch.ones(2, 2), 1)),
        rpc.remote(dst, torch.add, args=(torch.ones(2, 2), 2)),
    )


def nested_remote(dst):
    rref = rpc.remote(dst, torch.add, args=(torch.ones(2, 2), 3))
    return rref.to_here()


def rref_forward_chain(dst, world_size, rref, ttl):
    if ttl > 0:
        current_dst = worker_name(dst)
        next_dst = (dst + 1) % world_size
        ret_rref = rpc.remote(
            current_dst, rref_forward_chain, args=(next_dst, world_size, rref, ttl - 1)
        )
        return [ret_rref]
    else:
        return rref.to_here()


def rpc_return_rref(dst):
    return rpc.remote(dst, torch.add, args=(torch.ones(2, 2), 1))


def light_rpc():
    return 0


def heavy_rpc(tensor):
    for i in range(1, 100):
        tensor *= i
        tensor /= i + 1
    return 0


@torch.jit.script
def heavy_rpc_torchscript(tensor):
    for i in range(1, 100):
        tensor *= i
        tensor /= i + 1
    return 0


@torch.jit.script
def my_script_func(tensor):
    return torch.add(tensor, tensor)


def raise_func():
    raise ValueError("Expected error")


global_rref = None


def set_global_rref(rref):
    global global_rref
    global_rref = rref


def clear_global_rref():
    global global_rref
    global_rref = None


def check_rref_confirmed(rref):
    return rref.confirmed_by_owner()


def get_rref_debug_info():
    return _rref_context_get_debug_info()


def add_use_future_cb(to, x, y, z):
    out = concurrent.futures.Future()

    def callback(fut):
        out.set_result(fut.wait() + z)

    fut = rpc.rpc_async(to, torch.add, args=(x, y))
    fut.then(callback)
    return out.result()


def get_events_from_profile(profile_rref):
    return profile_rref.local_value().process_global_function_events


def add_use_future_set_result(to, x, y, z):
    out = torch.futures.Future()
    fut = rpc.rpc_async(to, torch.add, args=(x, y))
    fut.then(lambda fut : out.set_result(fut.wait() + z))
    return out.wait()


def add_use_future_nested_cb(to, x, y, z):
    out = torch.futures.Future()

    def callback(fut1):
        fut2 = rpc.rpc_async(to, torch.add, args=(fut1.wait(), z))
        fut2.then(lambda fut2 : out.set_result(fut2.wait()))

    fut1 = rpc.rpc_async(to, torch.add, args=(x, y))
    fut1.then(callback)
    return out.wait()


def fail_on_fut(fut):
    pass


@rpc.functions.async_execution
def async_raise_func():
    raise RuntimeError("Expected error")


@rpc.functions.async_execution
def async_wrong_type():
    return torch.zeros(2, 2)


@rpc.functions.async_execution
def async_add(to, x, y):
    return rpc.rpc_async(to, torch.add, args=(x, y))


@rpc.functions.async_execution
def async_add_with_future_ctor(to, x, y, z):
    fut = torch.futures.Future()
    rpc.rpc_async(to, torch.add, args=(x, y)).then(
        lambda fut1: fut.set_result(fut1.wait() + z)
    )
    return fut


@rpc.functions.async_execution
def async_add_chained(to, x, y, z):
    return rpc.rpc_async(to, torch.add, args=(x, y)).then(
        lambda fut: fut.wait() + z
    )


@rpc.functions.async_execution
def async_add_chained_multi(to, x, num, step):
    fut = rpc.rpc_async(to, torch.add, args=(x, 0))
    for _ in range(num):
        fut = fut.then(lambda fut: fut.wait() + step)
    return fut


@rpc.functions.async_execution
def async_add_nested(to, x, y, z):
    return rpc.rpc_async(to, async_add, args=(to, x, y)).then(
        lambda fut: fut.wait() + z
    )


@rpc.functions.async_execution
def async_add_multi_fanout(to, x, num, step):
    futs = []
    for i in range(num):
        if i == 0:
            futs.append(rpc.rpc_async(to, torch.add, args=(x, step)))
        else:
            futs.append(rpc.rpc_async(to, torch.add, args=(0, step)))

    # TODO: use torch.futures.collect_all
    lock = Lock()
    state = {"cnt": 0, "ret": torch.zeros_like(x)}
    ret_future = torch.futures.Future()

    def inc_and_set(fut):
        with lock:
            state["cnt"] += 1
            state["ret"] += fut.wait()
            if state["cnt"] >= len(futs):
                ret_future.set_result(state["ret"])

    for fut in futs:
        fut.then(inc_and_set)

    return ret_future


class AsyncExecutionClass:

    @staticmethod
    @rpc.functions.async_execution
    def static_async_add(to, x, y, z):
        return rpc.rpc_async(to, torch.add, args=(x, y)).then(
            lambda fut: fut.wait() + z
        )

    @classmethod
    @rpc.functions.async_execution
    def class_async_add(cls, to, x, y, z):
        ret_fut = torch.futures.Future()
        rpc.rpc_async(to, torch.add, args=(x, y)).then(
            lambda fut: ret_fut.set_result(fut.wait() + z)
        )
        return ret_fut


def return_future():
    return torch.futures.Future()


# load_tests from common_utils is used to automatically filter tests for
# sharding on sandcastle. This line silences flake warnings
load_tests = load_tests


class RpcTest(RpcAgentTestFixture):
<<<<<<< HEAD
=======
    def _skip_if_tensorpipe_agent(test_func):  # noqa: B902
        @wraps(test_func)
        def wrapped_test_func(self):
            if self.rpc_backend == rpc.backend_registry.BackendType.TENSORPIPE:
                # In theory we should call self.skipTest(reason), but this does
                # not play well with the test runner, which sees an exception
                # being raised and marks the test as failed. Thus instead we
                # make the test a successful no-op.
                return
            test_func(self)

        return wrapped_test_func

>>>>>>> 0ec8b086
    @dist_init
    def test_worker_id(self):
        n = self.rank + 1
        peer_rank = n % self.world_size
        self_worker_info = rpc.get_worker_info()
        peer_worker_info = rpc.get_worker_info(worker_name(peer_rank))

        self.assertEqual(self_worker_info.name, worker_name(self.rank))
        self.assertEqual(peer_worker_info.name, worker_name(peer_rank))

        with self.assertRaisesRegex(RuntimeError, "Unknown destination worker"):
            unknown_worker_id = rpc.get_worker_info("WorkerUnknown")

    @dist_init
    def test_get_worker_infos(self):
        worker_infos = rpc.api._get_current_rpc_agent().get_worker_infos()

        worker_names = {worker_info.name for worker_info in worker_infos}
        expected_worker_names = {
            worker_name(rank) for rank in range(self.world_size)
        }
        self.assertEqual(worker_names, expected_worker_names)

        worker_ids = {worker_info.id for worker_info in worker_infos}
        expected_worker_ids = set(range(self.world_size))
        self.assertEqual(worker_ids, expected_worker_ids)

    @dist_init
    def test_self_add(self):
        self_worker_info = rpc.get_worker_info()
        self_worker_name = worker_name(self.rank)
        fut = rpc.rpc_async(self_worker_info, torch.add, args=(torch.ones(2, 2), 1))
        ret = rpc.rpc_sync(self_worker_info, torch.add, args=(torch.ones(2, 2), 1))
        self.assertEqual(fut.wait(), torch.ones(2, 2) + 1)
        self.assertEqual(ret, torch.ones(2, 2) + 1)

    @dist_init
    def test_self_py_udf_remote(self):
        self_worker_info = rpc.get_worker_info()
        rref = rpc.remote(self_worker_info, my_function, args=(torch.ones(2, 2), 1, 3))
        self.assertEqual(rref.to_here(), torch.ones(2, 2) + 1 + 3)

    def _test_self_remote_rref_as_rpc_arg(self, dst):
        self_worker_info = rpc.get_worker_info()
        rref = rpc.remote(self_worker_info, my_function, args=(torch.ones(2, 2), 1, 3))
        fut = rpc.rpc_async(dst, add_rref_to_value, args=(rref, torch.ones(2, 2)))
        ret = rpc.rpc_sync(dst, add_rref_to_value, args=(rref, torch.ones(2, 2) + 1))
        self.assertEqual(ret, torch.ones(2, 2) + 1 + 3 + torch.ones(2, 2) + 1)
        self.assertEqual(fut.wait(), torch.ones(2, 2) + 1 + 3 + torch.ones(2, 2))

    @dist_init
    def test_self_remote_rref_as_rpc_arg(self):
        dst = worker_name((self.rank + 1) % self.world_size)
        self._test_self_remote_rref_as_rpc_arg(dst)

    @dist_init
    def test_self_remote_rref_as_self_rpc_arg(self):
        self._test_self_remote_rref_as_rpc_arg(rpc.get_worker_info())

    def _test_self_remote_rref_as_remote_arg(self, dst):
        self_worker_info = rpc.get_worker_info()
        rref = rpc.remote(self_worker_info, my_function, args=(torch.ones(2, 2), 1, 3))
        ret_rref = rpc.remote(dst, add_rref_to_value, args=(rref, torch.ones(2, 2)))
        self.assertEqual(
            ret_rref.to_here(), torch.ones(2, 2) + 1 + 3 + torch.ones(2, 2)
        )

    @dist_init
    def test_self_remote_rref_as_remote_arg(self):
        dst = worker_name((self.rank + 1) % self.world_size)
        self._test_self_remote_rref_as_remote_arg(dst)

    def _test_rref_proxy_tensor(self, dst):
        rref = rpc.remote(dst, my_function, args=(torch.ones(2, 2), 1, 3))

        expected = torch.ones(2, 2) + 1 + 3
        self.assertEqual(expected.size(), rref.rpc_sync().size())
        self.assertEqual(expected + 1, rref.rpc_async().add(1).wait())
        self.assertEqual(expected.view(1, 4), rref.remote().view(1, 4).to_here())

    @dist_init
    def test_rref_proxy_tensor(self):
        self._test_rref_proxy_tensor(worker_name((self.rank + 1) % self.world_size))

    @dist_init
    def test_rref_proxy_tensor_self(self):
        self._test_rref_proxy_tensor(rpc.get_worker_info())

    @dist_init
    def test_rref_proxy_reuse(self):
        rref = rpc.remote(
            worker_name((self.rank + 1) % self.world_size),
            my_function,
            args=(torch.ones(2, 2), 1, 3)
        )
        expected = torch.ones(2, 2) + 1 + 3

        proxy_rpc_sync = rref.rpc_sync()
        proxy_rpc_async = rref.rpc_async()
        proxy_remote = rref.remote()

        self.assertEqual(expected.size(), proxy_rpc_sync.size())
        self.assertEqual(expected + 1, proxy_rpc_sync.add(1))
        self.assertEqual(expected.view(1, 4), proxy_rpc_sync.view(1, 4))

        self.assertEqual(expected.size(), proxy_rpc_async.size().wait())
        self.assertEqual(expected + 3, proxy_rpc_async.add(3).wait())
        self.assertEqual(expected.view(4, 1), proxy_rpc_async.view(4, 1).wait())

        self.assertEqual(expected.size(), proxy_remote.size().to_here())
        self.assertEqual(expected + 5, proxy_remote.add(5).to_here())
        self.assertEqual(expected.view(-1), proxy_remote.view(-1).to_here())

    def _test_rref_proxy_class(self, dst):
        rref = rpc.remote(dst, MyClass, args=(7,))
        expected = MyClass(7)
        self.assertEqual(expected.get_value(), rref.rpc_sync().get_value())
        self.assertEqual(expected.get_value(), rref.rpc_async().get_value().wait())
        self.assertEqual(expected.get_value(), rref.remote().get_value().to_here())

        expected.increment_value(3)
        self.assertEqual(None, rref.rpc_sync().increment_value(1))
        self.assertEqual(None, rref.rpc_async().increment_value(1).wait())
        self.assertEqual(None, rref.remote().increment_value(1).to_here())

        self.assertEqual(expected.get_value(), rref.rpc_sync().get_value())
        self.assertEqual(expected.get_value(), rref.rpc_async().get_value().wait())
        self.assertEqual(expected.get_value(), rref.remote().get_value().to_here())

        self.assertEqual(
            expected.my_instance_method(2),
            rref.rpc_sync().my_instance_method(2)
        )
        self.assertEqual(
            expected.my_instance_method(3),
            rref.rpc_async().my_instance_method(3).wait()
        )
        self.assertEqual(
            expected.my_instance_method(4),
            rref.remote().my_instance_method(4).to_here()
        )

        self.assertEqual(
            expected.my_static_method(9),
            rref.rpc_sync().my_static_method(9)
        )
        self.assertEqual(
            expected.my_static_method(10),
            rref.rpc_async().my_static_method(10).wait()
        )
        self.assertEqual(
            expected.my_static_method(11),
            rref.remote().my_static_method(11).to_here()
        )

        self.assertEqual(
            expected.my_class_method(2, torch.zeros(2, 2)),
            rref.rpc_sync().my_class_method(2, torch.zeros(2, 2))
        )
        self.assertEqual(
            expected.my_class_method(2, torch.ones(3, 3)),
            rref.rpc_async().my_class_method(2, torch.ones(3, 3)).wait()
        )
        self.assertEqual(
            expected.my_class_method(2, torch.ones(4, 4)),
            rref.remote().my_class_method(2, torch.ones(4, 4)).to_here()
        )

    @dist_init
    def test_rref_proxy_class(self):
        self._test_rref_proxy_class(worker_name((self.rank + 1) % self.world_size))

    @dist_init
    def test_rref_proxy_class_self(self):
        self._test_rref_proxy_class(rpc.get_worker_info())

    @dist_init
    def test_self_remote_rref_as_self_remote_arg(self):
        self._test_self_remote_rref_as_remote_arg(rpc.get_worker_info())

    @mock.patch.object(torch.distributed.autograd, "_init")
    @mock.patch.object(torch.distributed.rpc.api, "_set_and_start_rpc_agent")
    @dist_init(setup_rpc=False)
    def test_register_rpc_backend_and_set_and_start_rpc_backend(
        self, mock_rpc_agent, mock_dist_autograd_init
    ):
        backend_name = "stub_backend"

        backend = rpc.backend_registry.register_backend(
            backend_name,
            _stub_construct_rpc_backend_options_handler,
            _stub_init_rpc_backend_handler,
        )

        with self.assertRaisesRegex(
            RuntimeError, "^RPC backend .+: already registered$"
        ):
            backend = rpc.backend_registry.register_backend(
                backend_name,
                _stub_construct_rpc_backend_options_handler,
                _stub_init_rpc_backend_handler,
            )

        rpc.init_rpc(
            name="worker1",
            backend=backend,
            rank=self.rank,
            world_size=self.world_size,
            rpc_backend_options=self.rpc_backend_options,
        )

    @dist_init(setup_rpc=False)
    def test_duplicate_name(self):
        with self.assertRaisesRegex(RuntimeError, "is not unique"):
            store, _, _ = next(
                torch.distributed.rendezvous(
                    self.init_method, rank=self.rank, world_size=self.world_size
                )
            )
            rpc.api._init_rpc_backend(
                backend=self.rpc_backend,
                store=store,
                name="duplicate_name",
                rank=self.rank,
                world_size=self.world_size,
                rpc_backend_options=self.rpc_backend_options,
            )

    @dist_init(setup_rpc=False)
    def test_reinit(self):
        rpc.init_rpc(
            name=worker_name(self.rank),
            backend=self.rpc_backend,
            rank=self.rank,
            world_size=self.world_size,
            rpc_backend_options=self.rpc_backend_options,
        )

        initialize_pg(self.init_method, self.rank, self.world_size)
        # Wait for all init to complete.
        dist.barrier()

        with self.assertRaisesRegex(RuntimeError, "is already initialized"):
            rpc.init_rpc(
                name=worker_name(self.rank),
                backend=self.rpc_backend,
                rank=self.rank,
                world_size=self.world_size,
                rpc_backend_options=self.rpc_backend_options,
            )
        rpc.shutdown()

    def test_world_size_one(self):
        if self.rank == 0:
            rpc.init_rpc(
                name="me",
                backend=self.rpc_backend,
                rank=0,
                world_size=1,
                rpc_backend_options=self.rpc_backend_options,
            )

            expect = torch.ones(2, 2) * 2
            result = rpc.rpc_sync(
                "me",
                my_tensor_function,
                args=(torch.ones(2, 2), torch.ones(2, 2))
            )
            self.assertEqual(expect, result)

            expect = torch.ones(3, 3) * 2
            result = rpc.rpc_async(
                "me",
                my_tensor_function,
                args=(torch.ones(3, 3), torch.ones(3, 3))
            ).wait()
            self.assertEqual(expect, result)

            expect = torch.ones(4, 4) * 2
            result = rpc.remote(
                "me",
                my_tensor_function,
                args=(torch.ones(4, 4), torch.ones(4, 4))
            ).to_here()
            self.assertEqual(expect, result)

            rpc.shutdown()

    @dist_init(setup_rpc=False)
    def test_invalid_names(self):
        from torch.distributed.rpc import WorkerInfo

        worker_id = 0
        with self.assertRaisesRegex(RuntimeError, "Worker name must match"):
            info = WorkerInfo("abc*", worker_id)

        with self.assertRaisesRegex(RuntimeError, "Worker name must match"):
            info = WorkerInfo(" ", worker_id)

        with self.assertRaisesRegex(RuntimeError, "must be non-empty"):
            info = WorkerInfo("", worker_id)

        # If the number in the message does not match, it is likely that the
        # value of MAX_NAME_LEN in RPC WorkerInfo has changed.
        with self.assertRaisesRegex(RuntimeError, "shorter than 128"):
            info = WorkerInfo("".join(["a" for i in range(500)]), worker_id)

    @dist_init
    def test_add(self):
        n = self.rank + 1
        dst_rank = n % self.world_size
        ret = rpc.rpc_sync(
            worker_name(dst_rank),
            torch.add,
            args=(torch.ones(n, n), torch.ones(n, n)),
        )
        self.assertEqual(ret, torch.ones(n, n) * 2)

    @dist_init
    def test_add_with_id(self):
        n = self.rank + 1
        dst_rank = n % self.world_size
        workder_info = rpc.get_worker_info(worker_name(dst_rank))

        ret = rpc.rpc_sync(
            workder_info, torch.add, args=(torch.ones(n, n), torch.ones(n, n))
        )
        self.assertEqual(ret, torch.ones(n, n) * 2)

    @dist_init
    def test_scalar_add(self):
        n = self.rank + 1
        dst_rank = n % self.world_size
        ret = rpc.rpc_sync(
            worker_name(dst_rank), torch.add, args=(torch.ones(n, n), n)
        )
        self.assertEqual(ret, (torch.ones(n, n) + n))

    @dist_init
    def test_async_add(self):
        n = self.rank + 1
        dst_rank = n % self.world_size
        fut = rpc.rpc_async(
            worker_name(dst_rank),
            torch.add,
            args=(torch.ones(n, n), torch.ones(n, n)),
        )
        self.assertEqual(fut.wait(), torch.ones(n, n) * 2)

    @dist_init
    def test_nonzero(self):
        n = self.rank + 1
        dst_rank = n % self.world_size
        x = torch.ones(self.world_size, self.world_size)
        x[self.rank][self.rank] = 0
        ret = rpc.rpc_sync(worker_name(dst_rank), torch.nonzero, args=(x,))
        self.assertEqual(ret, x.nonzero())

    @dist_init
    def test_multi_rpc(self):
        dst_rank = (self.rank + 1) % self.world_size
        for i in range(20):
            n = i + self.rank + 1
            ret = rpc.rpc_sync(
                worker_name(dst_rank),
                torch.add,
                args=(torch.ones(n, n), torch.ones(n, n)),
            )
            self.assertEqual(ret, torch.ones(n, n) * 2)

    def _run_uneven_workload(self, num_repeat=30):
        # worker0 drives and waits for worker1 and worker2
        # throughout the test.
        if self.rank == 0:
            self.assertTrue(self.world_size >= 3)

            # Phase 1: Only worker1 has workload.
            dst = "worker1"
            futs = []
            for _ in range(num_repeat):
                fut = rpc.rpc_async(dst, heavy_rpc, args=(torch.ones(100, 100),))
                futs.append(fut)

            for fut in torch.futures.collect_all(futs).wait():
                self.assertEqual(fut.wait(), 0)

            # Phase 2: Only worker2 has workload.
            # If join is not correctly implemented,
            # worker2 should be closed by now.
            dst = "worker2"
            futs = []
            for _ in range(num_repeat):
                fut = rpc.rpc_async(dst, heavy_rpc, args=(torch.ones(100, 100),))
                futs.append(fut)

            for val in torch.futures.wait_all(futs):
                self.assertEqual(val, 0)

    def test_wait_all_workers(self):
        rpc.init_rpc(
            name="worker%d" % self.rank,
            backend=self.rpc_backend,
            rank=self.rank,
            world_size=self.world_size,
            rpc_backend_options=self.rpc_backend_options,
        )

        self._run_uneven_workload()

        # worker0 calls this at the end after waiting for RPC responses.
        # worker1/2 calls this immediately and has some works after it.
        # worker3 calls this immediately and has no more work.
        rpc.api._wait_all_workers()
        rpc.shutdown(graceful=False)

    def test_wait_all_workers_twice(self):
        rpc.init_rpc(
            name="worker%d" % self.rank,
            backend=self.rpc_backend,
            rank=self.rank,
            world_size=self.world_size,
            rpc_backend_options=self.rpc_backend_options,
        )

        self._run_uneven_workload()

        # worker0 calls this at the end after waiting for RPC responses.
        # worker1/2 calls this immediately and has some works after it.
        # worker3 calls this immediately and has no more work.
        rpc.api._wait_all_workers()
        rpc.api._wait_all_workers()
        rpc.shutdown(graceful=False)

    @dist_init
    def test_graceful_shutdown_with_uneven_workload(self):
        """Test graceful termination."""
        self._run_uneven_workload()

    @dist_init(setup_rpc=False)
    def test_shutdown_followed_by_rpc(self):
        # Initialize RPC.
        rpc.init_rpc(
            name="worker%d" % self.rank,
            backend=self.rpc_backend,
            rank=self.rank,
            world_size=self.world_size,
            rpc_backend_options=self.rpc_backend_options,
        )

        n = self.rank + 1
        dst_rank = n % self.world_size
        ret = rpc.rpc_sync(
            worker_name(dst_rank),
            torch.add,
            args=(torch.ones(n, n), torch.ones(n, n)),
        )
        self.assertEqual(ret, torch.ones(n, n) * 2)
        rpc.shutdown()

        with self.assertRaisesRegex(RuntimeError, "^RPC has not been initialized"):
            rpc.rpc_sync(
                worker_name(dst_rank),
                torch.add,
                args=(torch.ones(n, n), torch.ones(n, n)),
            )

    @dist_init
    def test_expected_src(self):
        dst_rank = (self.rank + 1) % self.world_size
        expected_src_rank = (self.rank - 1) % self.world_size
        ret = rpc.rpc_sync(worker_name(dst_rank), set_value, args=(self.rank,))
        value = VALUE_FUTURE.result()
        self.assertEqual(value, expected_src_rank)

    @dist_init
    def test_py_built_in(self):
        n = self.rank + 1
        dst_rank = n % self.world_size
        ret = rpc.rpc_sync(worker_name(dst_rank), min, args=(n, n + 1, n + 2))
        self.assertEqual(ret, min(n, n + 1, n + 2))

    @dist_init
    def test_py_user_defined(self):
        n = self.rank + 1
        dst_rank = n % self.world_size
        ret = rpc.rpc_sync(
            worker_name(dst_rank),
            my_function,
            kwargs={"a": n, "b": n + 1, "c": n + 2},
        )
        self.assertEqual(ret, my_function(n, n + 1, n + 2))

    def test_build_rpc_profiling_key(self):
        # Tests that the name that shows up as an Event in profiling RPCs has all
        # the necessary information.
        for exec_mode in [RPCExecMode.SYNC, RPCExecMode.ASYNC, RPCExecMode.REMOTE]:
            rpc_profiling_key = _build_rpc_profiling_key(
                exec_mode, "foo", "worker0", "worker1"
            )
            self.assertIn(exec_mode.value, rpc_profiling_key)
            self.assertIn("foo", rpc_profiling_key)
            self.assertIn("worker0", rpc_profiling_key)
            self.assertIn("worker1", rpc_profiling_key)

    def check_profiling_info(self, self_worker_name, dst_worker_name, func, rpc_event, rpc_exec_mode):
        self.assertTrue(self_worker_name in rpc_event.name)
        self.assertTrue(dst_worker_name in rpc_event.name)
        if isinstance(func, torch.jit.ScriptFunction):
            self.assertTrue(torch.jit._qualified_name(func) in rpc_event.name)
        else:
            self.assertTrue(func.__name__ in rpc_event.name)
        self.assertTrue(rpc_exec_mode.value in rpc_event.name)
        self.assertEqual(rpc_event.count, 1)

    @dist_init
    def test_profiler_rpc_memory(self):
        if self.rank != 1:
            return
        dst = (self.rank + 1) % self.world_size
        dst_worker = worker_name(dst)
        with torch.autograd.profiler.profile(profile_memory=True) as p:
            fut = rpc.rpc_async(dst_worker, udf_with_torch_ops, args=())
            res = fut.wait()

        function_events = p.function_events
        event_cpu_mem_usages = set(event.cpu_memory_usage for event in function_events)
        # if cpu_memory_usage was not propagated over the wire, this set would
        # only contain 0 (indicates no memory being profiled)
        self.assertNotEqual({0}, event_cpu_mem_usages)
        # No memory profiled if profile_memory=False
        with torch.autograd.profiler.profile(profile_memory=False) as p:
            fut = rpc.rpc_async(dst_worker, udf_with_torch_ops, args=())
            res = fut.wait()

        function_events = p.function_events
        event_cpu_mem_usages = set(event.cpu_memory_usage for event in function_events)
        self.assertEqual({0}, event_cpu_mem_usages)

    @skip_if_lt_x_gpu(2)
    @dist_init
    def test_profiler_remote_cuda(self):
        if self.rank != 1:
            return

        dst_cuda_0 = (self.rank + 1) % self.world_size
        dst_cuda_1 = (self.rank + 2) % self.world_size
        dst_worker_cuda_0 = worker_name(dst_cuda_0)
        dst_worker_cuda_1 = worker_name(dst_cuda_1)

        with torch.autograd.profiler.profile(use_cuda=True) as p:
            fut1 = rpc.rpc_async(dst_worker_cuda_0, udf_with_torch_ops, args=(0, ))
            fut2 = rpc.rpc_async(dst_worker_cuda_1, udf_with_torch_ops, args=(1, ))
            fut1.wait()
            fut2.wait()

        function_events = p.function_events
        for event in function_events:
            if event.is_async:
                self.assertEqual(0, event.cuda_time_total)
                self.assertEqual([], event.kernels)
                self.assertEqual(0, event.cuda_time)
            else:
                self.assertTrue(event.node_id in [dst_cuda_0, dst_cuda_1])
                self.assertGreater(event.cuda_time_total, 0)
                self.assertEqual(1, len(event.kernels))
                kernel = event.kernels[0]
                if event.node_id == dst_cuda_0:
                    self.assertEqual(kernel.device, 0)
                if event.node_id == dst_cuda_1:
                    self.assertEqual(kernel.device, 1)

                self.assertGreater(event.cuda_time, 0)

    @dist_init
    def test_profiler_export_trace(self):
        if self.rank != 1:
            return
        dst = (self.rank + 1) % self.world_size
        dst_worker = worker_name(dst)
        with torch.autograd.profiler.profile() as p:
            fut = rpc.rpc_async(dst_worker, udf_with_torch_ops, args=())
            res = fut.wait()

        events = p.function_events
        with TemporaryFileName() as fname:
            path = fname
            p.export_chrome_trace(path)
            with open(path) as f:
                trace = json.load(f)
                event_names = [event['name'] for event in trace]
                for expected_event_name in EXPECTED_REMOTE_EVENTS + [RPCExecMode.ASYNC.value]:
                    event_exists = any([expected_event_name in event_name for event_name in event_names])
                    self.assertTrue(event_exists)

    @dist_init
    def test_profiler_rpc_key_names(self):
        # tests that remote events are properly prefixed with the RPC profiling key.
        if self.rank != 1:
            return

        # Spawn multiple threads that send RPCs to ensure keys are correctly
        # prefixied when there are multiple RPCs being created/in flight at the
        # same time.
        dst_ranks = [rank for rank in range(0, self.world_size) if rank != self.rank]

        def rpc_with_profiling(dst_worker):
            with torch.autograd.profiler.profile() as prof:
                fut = rpc.rpc_async(dst_worker, udf_with_torch_ops, args=())
                fut.wait()

            events = prof.function_events
            remote_event_names = {
                event.name: event for event in events if event.is_remote
            }
            rpc_profiling_key = _build_rpc_profiling_key(
                RPCExecMode.ASYNC,
                udf_with_torch_ops.__qualname__,
                worker_name(self.rank),
                dst_worker,
            )

            remote_event_name_set = set(EXPECTED_REMOTE_EVENTS)
            for name, event in remote_event_names.items():
                # Ensure that we have the expected key as part of the remote
                # event.
                self.assertTrue(name.startswith(rpc_profiling_key))
                self.assertTrue(event.is_remote)
                self.assertTrue(event.node_id == rpc.get_worker_info(dst_worker).id)
                # Ensure that the remote event name also contains the operator.
                operator_name_substr = name[len(rpc_profiling_key) :]
                # Note: we don't assert that every remote event needs to be
                # in the above set, the set is just a representative set of
                # what we expect to see. The profiler can change and add more
                # events, but we should always expect to see this representative
                # set.
                matching_event = {
                    remote_event_name
                    for remote_event_name in remote_event_name_set
                    if remote_event_name in operator_name_substr
                }
                remote_event_name_set -= matching_event

            # The set should be empty, otherwise its contained elements did
            # not show up in the remote profiler output.
            self.assertTrue(
                remote_event_name_set == set(),
                f"Expected {remote_event_name_set} to be included in remote profiler output.",
            )

        for dst in dst_ranks:
            dst_worker = worker_name(dst)
            num_parallel_rpcs = 2
            with concurrent.futures.ThreadPoolExecutor(
                max_workers=num_parallel_rpcs
            ) as executor:
                futs = [
                    executor.submit(rpc_with_profiling, dst_worker)
                    for _ in range(num_parallel_rpcs)
                ]
                # Wait for workers to finish test
                for fut in futs:
                    fut.result()

    @dist_init
    def test_profiler_remote_events_profiled(self):
        # Tests that we can successfully invoke the profiler on a remote node,
        # and collect the remote events back in the local profiler.
        if self.rank != 1:
            return

        dst_ranks = [rank for rank in range(0, self.world_size) if rank != self.rank]
        for dst in dst_ranks:
            dst_worker = worker_name(dst)
            with torch.autograd.profiler.profile() as prof:
                fut = rpc.rpc_async(dst_worker, udf_with_torch_ops, args=())
                ret = fut.wait()

            events = prof.function_events

            rpc_event = get_function_event(events, RPCExecMode.ASYNC.value)
            self.check_profiling_info(
                worker_name(self.rank),
                dst_worker,
                udf_with_torch_ops,
                rpc_event,
                RPCExecMode.ASYNC,
            )

            remote_events = {event.name: event for event in events if event.is_remote}
            rpc_profiling_key = _build_rpc_profiling_key(
                RPCExecMode.ASYNC,
                udf_with_torch_ops.__qualname__,
                worker_name(self.rank),
                worker_name(dst),
            )

            for expected_remote_event_name in EXPECTED_REMOTE_EVENTS:
                REMOTE_OP_STR = "#remote_op: "
                expected_key = rpc_profiling_key + REMOTE_OP_STR + expected_remote_event_name
                self.assertTrue(expected_key in remote_events)
                remote_event = remote_events[expected_key]
                # Remote event should have a node ID corresponding to the worker
                # it ran on.
                self.assertEqual(remote_event.node_id, dst)

            # Validate order remote events show up in profiling output.
            def convert_remote_to_local(event_name):
                remote_op_key = rpc_profiling_key + REMOTE_OP_STR
                return event_name[
                    event_name.find(remote_op_key)
                    + len(remote_op_key) :
                ]

            remote_events_list = [
                convert_remote_to_local(event.name)
                for event in events
                if convert_remote_to_local(event.name) in EXPECTED_REMOTE_EVENTS
            ]
            self.assertEqual(remote_events_list, EXPECTED_REMOTE_EVENTS)

    def run_profiling_workload(self, dst):
        fut = rpc.rpc_async(
            worker_name(dst),
            torch.mul,
            args=(
                torch.tensor(1.0, requires_grad=True),
                torch.tensor(1.0, requires_grad=True),
            ),
        )
        fut.wait()

    def validate_profiling_workload(self, dst, prof):
        events = prof.function_events

        rpc_mul_event = get_function_event(
            events, torch.jit._find_builtin(torch.mul)
        )

        remote_events = {
            event for event in events if event.name in ["mul"]
        } - {rpc_mul_event}

        for remote_event in remote_events:
            self.assertEqual(remote_event.node_id, dst)

        self.check_profiling_info(
            worker_name(self.rank),
            worker_name(dst),
            torch.mul,
            rpc_mul_event,
            RPCExecMode.ASYNC,
        )
        # Validate that the invocations of the RPC events themselves have
        # the current rank as the node id.
        for evt in [rpc_mul_event]:
            self.assertEqual(evt.node_id, self.rank)

    @dist_init
    def test_profiler_with_autograd_context(self):
        dst = (self.rank + 1) % self.world_size
        if self.rank == 1:
            # Cases where we can double wrap messages with profiling information and autograd info.
            with dist_autograd.context() as context_id:
                with torch.autograd.profiler.profile() as prof:
                    self.run_profiling_workload(dst)

            self.validate_profiling_workload(dst, prof)

            # Ensure that flipped order of ctx managers results in events being
            # recorded as expected.
            with torch.autograd.profiler.profile() as prof:
                with dist_autograd.context() as context_id:
                    self.run_profiling_workload(dst)

            self.validate_profiling_workload(dst, prof)

    def _profiler_test_with_rpc(self, rpc_exec_mode, func, args, use_record_function=False, dst=None):
        dst = dst if dst is not None else (self.rank + 1) % self.world_size

        # only run profiler on rank 1.
        if self.rank == 1:
            with torch.autograd.profiler.profile() as prof:
                record_function_ctx_mgr = (
                    contextlib.suppress()
                    if not use_record_function
                    else torch.autograd.profiler.record_function(
                        "foo"
                    )
                )
                with record_function_ctx_mgr as rf:
                    if rpc_exec_mode == RPCExecMode.SYNC:
                        rpc.rpc_sync(worker_name(dst), func, args=args)
                    elif rpc_exec_mode == RPCExecMode.ASYNC:
                        fut = rpc.rpc_async(worker_name(dst), func, args=args)
                        fut.wait()
                    else:
                        self.assertTrue(rpc_exec_mode == RPCExecMode.REMOTE)
                        rref = rpc.remote(worker_name(dst), func, args=args)
                        rref.to_here()
                        # To avoid flakiness, wait for the RRef to be profiled. This
                        # means that we received the acknowledgement of successful
                        # creation on the owner and ran the callbacks responsible
                        # for recording the profiling event.
                        rref._get_profiling_future().wait()

            events = prof.function_events
            rpc_event = get_function_event(events, rpc_exec_mode.value)
            # verify Node ID for this rpc event.
            self.assertEqual(rpc_event.node_id, self.rank)
            # Ensure recording of remote events.
            remote_events = {event for event in events if event.node_id == dst} - {rpc_event}
            self.assertGreaterEqual(len(remote_events), 1)
            for remote_event in remote_events:
                self.assertEqual(remote_event.node_id, dst)

            if use_record_function:
                scope_event = get_function_event(events, "foo")
                # Since RPC call is within the scope, its CPU interval should be
                # contained within foo's interval.
                self.assertTrue(scope_event.cpu_interval.start < rpc_event.cpu_interval.start)
                self.assertTrue(scope_event.cpu_interval.end > rpc_event.cpu_interval.end)
            # the sender, dest worker, function run, and type of RPC should all
            # be recorded.
            self_worker_name = worker_name(self.rank)
            dst_worker_name = worker_name(dst)
            self.check_profiling_info(self_worker_name, dst_worker_name, func, rpc_event, rpc_exec_mode)
            if use_record_function:
                # verify order by ensuring that the outer context comes
                # before the rpc event.
                foo_event_ix = next(i for i, event in enumerate(events) if "foo" in event.name)
                rpc_event_idx = next(i for i, event in enumerate(events) if rpc_exec_mode.value in event.name)
                self.assertLess(foo_event_ix, rpc_event_idx)

    @dist_init
    def test_profiler_with_sync_rpc_udf(self):
        self._profiler_test_with_rpc(RPCExecMode.SYNC, my_sleep_func, args=(1,))
        self._profiler_test_with_rpc(RPCExecMode.SYNC, my_sleep_func, args=(1,),
                                     use_record_function=True)

    @dist_init
    def test_profiler_with_sync_rpc_builtin(self):
        self._profiler_test_with_rpc(
            RPCExecMode.SYNC, torch.mul, args=(torch.ones(1), torch.ones(1))
        )
        self._profiler_test_with_rpc(
            RPCExecMode.SYNC, torch.mul, args=(torch.ones(1), torch.ones(1)),
            use_record_function=True
        )

    @dist_init
    def test_profiler_with_async_rpc_udf(self):
        self._profiler_test_with_rpc(RPCExecMode.ASYNC, my_sleep_func, args=(1,))
        self._profiler_test_with_rpc(RPCExecMode.ASYNC, my_sleep_func, args=(1,),
                                     use_record_function=True)

    @dist_init
    def test_profiler_with_async_rpc_builtin(self):
        self._profiler_test_with_rpc(
            RPCExecMode.ASYNC, torch.mul, args=(torch.ones(1), torch.ones(1))
        )
        self._profiler_test_with_rpc(
            RPCExecMode.ASYNC, torch.mul, args=(torch.ones(1), torch.ones(1)),
            use_record_function=True
        )

    @dist_init
    def test_profiler_with_remote_udf(self):
        self._profiler_test_with_rpc(RPCExecMode.REMOTE, my_sleep_func, args=(1,))
        self._profiler_test_with_rpc(
            RPCExecMode.REMOTE, my_sleep_func, args=(1,), use_record_function=True
        )
        # test remote to self
        self._profiler_test_with_rpc(
            RPCExecMode.REMOTE, my_sleep_func, args=(1,), dst=self.rank
        )

    @dist_init
    def test_profiler_with_remote_builtin(self):
        self._profiler_test_with_rpc(
            RPCExecMode.REMOTE, torch.mul, args=(torch.ones(1), torch.ones(1))
        )
        self._profiler_test_with_rpc(
            RPCExecMode.REMOTE, torch.mul, args=(torch.ones(1), torch.ones(1)),
            use_record_function=True
        )
        # test remote to self
        self._profiler_test_with_rpc(
            RPCExecMode.REMOTE,
            torch.mul,
            args=(torch.ones(1), torch.ones(1)),
            dst=self.rank,
        )

    @dist_init
    def test_profiler_with_script_async_rpc(self):
        self._profiler_test_with_rpc(
            RPCExecMode.ASYNC, my_script_func, args=(torch.tensor(1),)
        )
        self._profiler_test_with_rpc(
            RPCExecMode.ASYNC,
            my_script_func,
            args=(torch.tensor(1),),
            use_record_function=True,
        )

    @dist_init
    def test_profiler_with_script_sync_rpc(self):
        self._profiler_test_with_rpc(
            RPCExecMode.SYNC, my_script_func, args=(torch.tensor(1),)
        )
        self._profiler_test_with_rpc(
            RPCExecMode.SYNC,
            my_script_func,
            args=(torch.tensor(1),),
            use_record_function=True,
        )

    @dist_init
    def test_profiler_with_script_remote_rpc(self):
        self._profiler_test_with_rpc(
            RPCExecMode.REMOTE, my_script_func, args=(torch.tensor(1),)
        )
        self._profiler_test_with_rpc(
            RPCExecMode.REMOTE,
            my_script_func,
            args=(torch.tensor(1),),
            use_record_function=True,
        )
        # test remote to self
        self._profiler_test_with_rpc(
            RPCExecMode.REMOTE, my_script_func, args=(torch.tensor(1),), dst=self.rank
        )


    def _assert_top_level_events(self, process_global_events, expected_top_level_event_names):
        top_level_event_names = []
        for thread_local_events in process_global_events:
            # Get top-level events from all events happened on a thread.
            last_end_time = 0
            for event in thread_local_events:
                event_name = event.name
                cpu_interval = event.cpu_interval
                if cpu_interval.start > last_end_time:
                    top_level_event_names.append(event_name)
                    last_end_time = cpu_interval.end
        self.assertEqual(sorted(top_level_event_names), sorted(expected_top_level_event_names))

    @dist_init
    def test_server_process_global_profiler(self):
        if self.rank != 0:
            return

        dst_rank = (self.rank + 1) % self.world_size
        dst_worker_name = worker_name(dst_rank)

        x = torch.tensor(1)
        y = torch.tensor(2)

        outer_profile_rref = rpc.remote(dst_worker_name, rpc._server_process_global_profile)
        outer_profile_rref.rpc_sync().__enter__()
        rpc.rpc_sync(dst_worker_name, torch.add, (x, y))
        inner_profile_rref = rpc.remote(dst_worker_name, rpc._server_process_global_profile)
        inner_profile_rref.rpc_sync().__enter__()
        rpc.rpc_sync(dst_worker_name, torch.sub, (x, y))
        inner_profile_rref.rpc_sync().__exit__(None, None, None)
        outer_profile_rref.rpc_sync().__exit__(None, None, None)

        inner_events = rpc.rpc_sync(dst_worker_name, get_events_from_profile, (inner_profile_rref,))
        self._assert_top_level_events(inner_events, ['sub'])
        outer_events = rpc.rpc_sync(dst_worker_name, get_events_from_profile, (outer_profile_rref,))
        self._assert_top_level_events(outer_events, ['add', 'sub'])

        inner_profile_rref.rpc_sync().key_averages()
        outer_profile_rref.rpc_sync().key_averages()

    @dist_init
    def test_async_record_function_double_end_callbacks(self):
        num_sleep_seconds = 1
        if self.rank == 1:
            # Validate that calling the function twice results in an error.
            with torch.autograd.profiler.profile() as pf:
                with torch.autograd.profiler.record_function("foo") as rf:
                    fut = rpc.rpc_async(
                        worker_name(0), my_sleep_func, args=(num_sleep_seconds,)
                    )
                    rf._call_end_callbacks_on_future(fut)
                    with self.assertRaisesRegex(
                        RuntimeError, "can only be called once."
                    ):
                        rf._call_end_callbacks_on_future(fut)
                fut.wait()

    @dist_init
    def test_async_record_function_cbs_jit_call(self):
        if self.rank == 1:
            with torch.autograd.profiler.profile() as pf:
                key = _build_rpc_profiling_key(
                    RPCExecMode.ASYNC,
                    torch.jit._qualified_name(my_script_func),
                    "worker1",
                    "worker0",
                )
                with torch.autograd.profiler.record_function(key) as rf:
                    fut = rpc.rpc_async(
                        worker_name(0), my_script_func, args=(torch.tensor(1),)
                    )
                    # Intentionally calling record_function internals
                    fut = torch.ops.profiler._call_end_callbacks_on_jit_fut(rf.handle, fut)
                result = fut.wait()
                # Validate that the profiling future returns the same value as the RPC
                # future.
                expected = torch.add(torch.tensor(1), torch.tensor(1))
                self.assertEqual(result, expected)
            events = pf.function_events
            rpc_event = get_function_event(
                events, torch.jit._qualified_name(my_script_func)
            )
            self.assertTrue(torch.jit._qualified_name(my_script_func) in rpc_event.name)

    @dist_init
    def test_py_class_constructor(self):
        n = self.rank + 1
        dst_rank = n % self.world_size
        ret = rpc.rpc_sync(worker_name(dst_rank), MyClass, args=(n,))
        self.assertEqual(ret.a, n)

    @dist_init
    def test_py_class_instance_method(self):
        n = self.rank + 1
        dst_rank = n % self.world_size
        ret = rpc.rpc_sync(
            worker_name(dst_rank), MyClass(2).my_instance_method, args=(n,)
        )
        self.assertEqual(ret, MyClass(2).my_instance_method(n))

    @dist_init
    def test_py_class_method(self):
        n = self.rank + 1
        dst_rank = n % self.world_size
        ret = rpc.rpc_sync(
            worker_name(dst_rank), MyClass.my_class_method, args=(n, n + 1)
        )
        self.assertEqual(ret, MyClass.my_class_method(n, n + 1))

    @dist_init
    def test_py_class_static_method(self):
        n = self.rank + 1
        dst_rank = n % self.world_size
        ret = rpc.rpc_sync(
            worker_name(dst_rank), MyClass.my_static_method, args=(n + 10,)
        )
        self.assertEqual(ret, MyClass.my_static_method(n + 10))

    @dist_init
    def test_py_multi_async_call(self):
        n = self.rank + 1
        dst_rank = n % self.world_size
        dst_worker_info = rpc.get_worker_info(worker_name(dst_rank))
        fut1 = rpc.rpc_async(dst_worker_info, MyClass.my_static_method, args=(n + 10,))
        fut2 = rpc.rpc_async(dst_worker_info, min, args=(n, n + 1, n + 2))
        self.assertEqual(fut1.wait(), MyClass.my_static_method(n + 10))
        self.assertEqual(fut2.wait(), min(n, n + 1, n + 2))

    @dist_init
    def test_py_no_return_result(self):
        n = self.rank + 1
        dst_rank = n % self.world_size
        ret = rpc.rpc_sync(worker_name(dst_rank), no_result)
        self.assertEqual(ret, no_result())

    @dist_init
    def test_py_tensors(self):
        n = self.rank + 1
        dst_rank = n % self.world_size
        ret = rpc.rpc_sync(
            worker_name(dst_rank),
            my_tensor_function,
            args=(torch.ones(n, n), torch.ones(n, n)),
        )
        self.assertEqual(ret, my_tensor_function(torch.ones(n, n), torch.ones(n, n)))

    @dist_init
    def test_py_tensors_multi_async_call(self):
        futs = []
        n = self.rank + 1
        dst_rank = n % self.world_size
        for i in range(100):
            fut = rpc.rpc_async(
                worker_name(dst_rank),
                my_tensor_function,
                args=(torch.ones(i, i), torch.ones(i, i)),
            )
            futs.append(fut)

        j = 0
        for val in torch.futures.wait_all(futs):
            self.assertEqual(
                val, my_tensor_function(torch.ones(j, j), torch.ones(j, j))
            )
            j += 1

    @dist_init
    def test_py_tensors_in_container(self):
        n = self.rank + 1
        dst_rank = n % self.world_size
        a = [torch.ones(n, n), torch.ones(n, n)]
        b = TensorClass(build_complex_tensors())
        c = {"foo": torch.ones(n, n), "bar": torch.ones(n, n)}
        ret = rpc.rpc_sync(
            worker_name(dst_rank), my_complex_tensor_function, args=(a, b, c)
        )
        self.assertEqual(ret, my_complex_tensor_function(a, b, c))

    @dist_init
    def test_py_nested_pickle(self):
        n = self.rank + 1
        dst_rank = n % self.world_size

        ret = rpc.rpc_sync(
            worker_name(dst_rank),
            run_nested_pickle,
            args=(MyPickleClass(), torch.ones(2, 2)),
        )

        m = MyPickleClass()
        m.set(my_tensor_function(torch.ones(2, 2), torch.ones(2, 2)))
        self.assertEqual(ret, run_nested_pickle(m, torch.ones(2, 2)))

    @dist_init
    def test_py_function_exception(self):
        n = self.rank + 1
        dst_rank = n % self.world_size
        with self.assertRaises(TypeError):
            ret = rpc.rpc_sync(worker_name(dst_rank), no_result, args=(10,))

    @dist_init
    def test_py_raise_in_user_func(self):
        n = self.rank + 1
        dst_rank = n % self.world_size
        fut = rpc.rpc_async(worker_name(dst_rank), raise_func)
        with self.assertRaises(ValueError):
            fut.wait()

    @dist_init
    def test_nested_rpc(self):
        n = self.rank + 1
        dst_rank = n % self.world_size
        ret = rpc.rpc_sync(
            worker_name(dst_rank),
            nested_rpc,
            args=(worker_name(self.rank),),
        )
        self.assertEqual(ret, torch.ones(2, 2) + 1)

    def _stress_test_rpc(self, f, repeat=1000, args=()):
        n = self.rank + 1
        dst_rank = n % self.world_size
        futs = []
        tik = time.time()
        for _ in range(repeat):
            fut = rpc.rpc_async(worker_name(dst_rank), f, args=args)
            futs.append(fut)

        for val in torch.futures.wait_all(futs):
            self.assertEqual(val, 0)
        tok = time.time()
        print(
            "Rank {} finished testing {} times in {} seconds.".format(
                self.rank, repeat, tok - tik
            )
        )

    @dist_init
    def test_stress_light_rpc(self):
        self._stress_test_rpc(light_rpc)

    @dist_init
    def test_stress_heavy_rpc(self):
        self._stress_test_rpc(heavy_rpc, repeat=20, args=(torch.ones(100, 100),))

    @dist_init
    def test_stress_heavy_rpc_torchscript(self):
        self._stress_test_rpc(heavy_rpc_torchscript, repeat=20, args=(torch.ones(100, 100),))

    @dist_init
    def test_builtin_remote_ret(self):
        n = self.rank + 1
        dst_rank = n % self.world_size
        rref = rpc.remote(
            worker_name(dst_rank),
            torch.add,
            args=(torch.ones(n, n), torch.ones(n, n)),
        )
        self.assertEqual(rref.to_here(), torch.ones(n, n) * 2)

    @dist_init
    def test_builtin_remote_self(self):
        rref = rpc.remote(
            worker_name(self.rank),
            torch.add,
            args=(torch.ones(2, 2), torch.ones(2, 2)),
        )
        self.assertEqual(rref.local_value(), torch.ones(2, 2) * 2)

    def _test_multi_remote_call(self, fn, args_fn=lambda x: (), kwargs_fn=lambda x: {}):
        m = 10
        n = self.rank + 1
        dst_rank = n % self.world_size
        rrefs = []
        expected = []
        for i in range(m):
            n = n + i
            rrefs.append(
                rpc.remote(
                    worker_name(dst_rank),
                    fn,
                    args=args_fn(n),
                    kwargs=kwargs_fn(n),
                )
            )
            expected.append(fn(*args_fn(n), **kwargs_fn(n)))

        for i in range(m):
            self.assertEqual(rrefs[i].to_here(), expected[i])

    @dist_init
    def test_multi_builtin_remote_ret(self):
        def args_fn(n):
            return (torch.ones(n, n), torch.ones(n, n))

        self._test_multi_remote_call(torch.add, args_fn=args_fn)

    @dist_init
    def test_py_udf_remote(self):
        n = self.rank + 1
        dst_rank = n % self.world_size
        rref = rpc.remote(
            worker_name(dst_rank),
            my_function,
            kwargs={"a": n, "b": n + 1, "c": n + 2},
        )
        self.assertEqual(rref.to_here(), my_function(n, n + 1, n + 2))

    @dist_init
    def test_multi_py_udf_remote(self):
        def kwargs_fn(n):
            return {"a": torch.ones(n, n), "b": torch.ones(n, n), "c": torch.ones(n, n)}

        self._test_multi_remote_call(my_function, kwargs_fn=kwargs_fn)

    @dist_init
    def test_py_rref_args(self):
        n = self.rank + 1
        dst_rank = n % self.world_size
        rref_a = rpc.remote(
            worker_name(dst_rank), torch.add, args=(torch.ones(n, n), 2)
        )
        rref_b = rpc.remote(
            worker_name(dst_rank), torch.add, args=(torch.ones(n, n), 1)
        )
        rref_c = rpc.remote(
            worker_name(dst_rank), my_rref_function, args=(rref_a, rref_b)
        )
        self.assertEqual(rref_c.to_here(), torch.ones(n, n) + 4)

    @dist_init
    def test_py_rref_args_user_share(self):
        n = self.rank + 1
        owner_rank = n % self.world_size
        user_rank = (n + 1) % self.world_size
        rref_a = rpc.remote(
            worker_name(owner_rank), my_function, args=(torch.ones(n, n), 2, 0)
        )
        rref_b = rpc.remote(
            worker_name(owner_rank), my_function, args=(torch.ones(n, n), 1, 0)
        )
        rref_c = rpc.remote(
            worker_name(user_rank), my_rref_function, args=(rref_a, rref_b)
        )
        self.assertEqual(rref_c.to_here(), torch.ones(n, n) + 4)

    @dist_init
    def test_py_rpc_rref_args(self):
        n = self.rank + 1
        dst_rank = n % self.world_size
        rref_a = rpc.remote(
            worker_name(dst_rank), my_function, args=(torch.ones(n, n), 2, 0)
        )
        rref_b = rpc.remote(
            worker_name(dst_rank), my_function, args=(torch.ones(n, n), 1, 0)
        )

        c = rpc.rpc_sync(
            worker_name(dst_rank), my_rref_function, args=(rref_a, rref_b)
        )

        self.assertEqual(c, torch.ones(n, n) + 4)

    @dist_init
    def test_nested_remote(self):
        n = self.rank + 1
        dst_rank1 = n % self.world_size
        dst_rank2 = (n + 1) % self.world_size

        rref = rpc.remote(
            worker_name(dst_rank1),
            nested_remote,
            args=(worker_name(dst_rank2),),
        )
        self.assertEqual(rref.to_here(), torch.ones(2, 2) + 3)

    @dist_init
    def test_nested_rref(self):
        n = self.rank + 1
        dst_rank1 = n % self.world_size
        dst_rank2 = (n + 1) % self.world_size
        rref_of_rrefs = rpc.remote(
            worker_name(dst_rank1),
            nested_rref,
            args=(worker_name(dst_rank2),),
        )

        # Say C has 2 OwnerRRefs.
        # B has 2 UserRRefs to those 2 OwnerRRefs, respectively.
        # This call is effectively A asking B to share its 2 UserRRefs.
        rrefs = rref_of_rrefs.to_here()

        self.assertEqual(len(rrefs), 2)
        self.assertEqual(rrefs[0].to_here(), torch.ones(2, 2) + 1)
        self.assertEqual(rrefs[1].to_here(), torch.ones(2, 2) + 2)

    @dist_init
    def test_nested_rref_stress(self):
        n = self.rank + 1
        dst_rank1 = n % self.world_size
        dst_rank2 = (n + 1) % self.world_size
        all_rrefs = []
        for _ in range(20):
            all_rrefs.append(
                rpc.remote(
                    worker_name(dst_rank1),
                    nested_rref,
                    args=(worker_name(dst_rank2),),
                )
            )

        for i in range(20):
            rref_of_rrefs = all_rrefs[i]
            rrefs = rref_of_rrefs.to_here()
            self.assertEqual(len(rrefs), 2)
            self.assertEqual(rrefs[0].to_here(), torch.ones(2, 2) + 1)
            self.assertEqual(rrefs[1].to_here(), torch.ones(2, 2) + 2)

    @dist_init
    def test_multi_layer_nested_async_rpc(self):
        # This test will exit right away, but there will be a chain of async
        # RPCs. The termination algorithm should detect those messages properly.
        # Otherwise, some peer could exit early, leaving others to timeout
        # errors or connection closed errors.
        ttl = 20
        n = self.rank + 1
        dst_rank = n % self.world_size

        multi_layer_nested_async_rpc(dst_rank, self.world_size, ttl)

    @dist_init
    def test_remote_with_exception(self):
        n = self.rank + 1
        dst_rank = n % self.world_size
        # check ref to other workers
        rref = rpc.remote(worker_name(dst_rank), raise_func)
        with self.assertRaises(ValueError):
            rref.to_here()
        # check ref to itself
        rref = rpc.remote(worker_name(self.rank), no_result, args=(10,))
        with self.assertRaises(TypeError):
            rref.to_here()

    @dist_init
    def test_rpc_return_rref(self):
        n = self.rank + 1
        dst_rank1 = n % self.world_size
        dst_rank2 = (n + 1) % self.world_size
        rref = rpc.rpc_sync(
            worker_name(dst_rank1),
            rpc_return_rref,
            args=(worker_name(dst_rank2),),
        )
        self.assertEqual(rref.to_here(), torch.ones(2, 2) + 1)

    @dist_init
    def test_rref_forward_chain(self):
        ttl = 8
        n = self.rank + 1
        dst_rank = n % self.world_size

        rref = rpc.remote(
            worker_name(dst_rank), torch.add, args=(torch.ones(n, n), 1)
        )

        ret_rref = rref_forward_chain(dst_rank, self.world_size, rref, ttl)

        for i in range(ttl):
            self.assertEqual(len(ret_rref), 1)
            ret_rref = ret_rref[0].to_here()

        ret = ret_rref
        self.assertEqual(ret, torch.add(torch.ones(n, n), 1))

    @dist_init
    def test_local_rref_no_fork(self):
        local_rref = RRef(35)
        self.assertEqual(local_rref.local_value(), 35)

    @dist_init
    def test_local_value_not_on_owner(self):
        # ensure that an error message is thrown if a user tries to call
        # local_value() on a non-owning node.
        next_rank = (self.rank + 1) % self.world_size
        rref = rpc.remote(
            worker_name(next_rank), torch.add, args=(torch.ones(1), torch.ones(1))
        )
        with self.assertRaisesRegex(
            RuntimeError, (
                fr"For UserRRef\(rref_id=GloballyUniqueId\(created_on={self.rank}, local_id=0\), "
                fr"fork_id=GloballyUniqueId\(created_on={self.rank}, local_id=1\)\), "
                r"can't call localValue\(\) on user "
                fr"WorkerInfo\(id={self.rank}, name={worker_name(self.rank)}\). "
                fr"Call it on owner WorkerInfo\(id={next_rank}, name={worker_name(next_rank)}\)"
            )
        ):
            rref.local_value()

    @dist_init
    def test_return_local_rrefs(self):
        n = self.rank + 1
        dst_rank = n % self.world_size

        rref_list = rpc.rpc_sync(
            worker_name(dst_rank), get_rref_list, args=([1, 2, 3],)
        )

        for rref in rref_list:
            rpc.rpc_sync(
                rref.owner(),
                _call_method_on_rref,
                args=(MyClass.increment_value, rref, 10),
            )

        rets = [
            rpc.rpc_sync(
                rref.owner(), _call_method_on_rref, args=(MyClass.get_value, rref)
            )
            for rref in rref_list
        ]

        self.assertEqual(rets, [11, 12, 13])

    @dist_init
    def test_owner_equality(self):
        a = RRef(40)
        b = RRef(50)

        other_rank = (self.rank + 1) % self.world_size
        other_a = rpc.remote(
            worker_name(other_rank), torch.add, args=(torch.ones(1), 1)
        )
        other_b = rpc.remote(
            worker_name(other_rank), torch.add, args=(torch.ones(1), 1)
        )
        other_a.to_here()  # to ensure clean termination
        other_b.to_here()

        self.assertNotEqual(a.owner(), 23)
        self.assertEqual(other_a.owner(), other_b.owner())
        self.assertNotEqual(a.owner(), other_a.owner())
        self.assertEqual(other_a.owner(), other_a.owner())
        self.assertEqual(other_a.owner(), other_b.owner())
        self.assertEqual(a.owner(), a.owner())
        self.assertEqual(a.owner(), b.owner())
        self.assertEqual(a.owner(), rpc.get_worker_info())
        x = dict()
        x[a.owner()] = a
        x[other_a.owner()] = other_a
        self.assertEqual(x[a.owner()], a)
        self.assertEqual(x[b.owner()], a)
        self.assertEqual(x[other_a.owner()], other_a)
        self.assertEqual(x[other_b.owner()], other_a)
        self.assertEqual(len(x), 2)

    @dist_init
    def test_pass_local_rrefs(self):
        n = self.rank + 1
        dst_rank = n % self.world_size
        dst_worker = worker_name(dst_rank)

        rref = RRef(40)
        self.assertEqual(
            rpc.rpc_sync(dst_worker, add_rref_to_value, args=(rref, 50)), 90
        )
        self.assertEqual(
            rpc.rpc_async(dst_worker, add_rref_to_value, args=(rref, 50)).wait(), 90
        )
        self.assertEqual(
            rpc.remote(dst_worker, add_rref_to_value, args=(rref, 50)).to_here(), 90
        )

    @dist_init
    def test_remote_same_worker(self):
        n = self.rank + 1
        dst_rank = n % self.world_size
        rref_a = rpc.remote(
            worker_name(dst_rank), torch.add, args=(torch.ones(n, n), 2)
        )
        rref_b = rpc.remote(
            worker_name(dst_rank), torch.add, args=(torch.ones(n, n), 1)
        )
        rref_c = rpc.remote(
            worker_name(dst_rank), my_rref_function, args=(rref_a, rref_b)
        )
        self.assertEqual(rref_c.to_here(), torch.ones(n, n) + 4)

    @dist_init(setup_rpc=True)
    def test_call_method_on_rref(self):
        """
        Tests that it is possible to call an instance method on a remote objet
        by using rref.owner() as destination of the call.
        """
        vals = [10, 2, 5, 7]
        dst_rank = (self.rank + 1) % self.world_size
        dst_worker = worker_name(dst_rank)

        # creates a remote object
        rref = rpc.remote(dst_worker, MyClass, args=(vals[0],))

        # modifies state of the remote object
        rpc.rpc_sync(
            rref.owner(),
            _call_method_on_rref,
            args=(MyClass.increment_value, rref, vals[1]),
        )
        rpc.rpc_async(
            rref.owner(),
            _call_method_on_rref,
            args=(MyClass.increment_value, rref, vals[2]),
        ).wait()
        rpc.remote(
            rref.owner(),
            _call_method_on_rref,
            args=(MyClass.increment_value, rref, vals[3]),
        ).to_here()

        # queries state of the remote object
        result = rpc.rpc_sync(
            dst_worker, _call_method_on_rref, args=(MyClass.get_value, rref)
        )

        self.assertEqual(result, sum(vals))

<<<<<<< HEAD
=======
    @requires_process_group_agent("PROCESS_GROUP rpc backend specific test, skip")
    @_skip_if_tensorpipe_agent
    def test_single_threaded_rref_owner(self):
        # We need a process group in order to perform a barrier at the end.
        dist.init_process_group(
            backend="gloo",
            init_method=self.init_method,
            rank=self.rank,
            world_size=self.world_size,
        )

        # This test aims to verify if the server can handle all internal RPC
        # messages using just one thread.
        caller_rank = 0
        callee_rank = 1
        rpc_backend_options = rpc.ProcessGroupRpcBackendOptions(
            init_method=self.rpc_backend_options.init_method,
            num_send_recv_threads=1
        ) if self.rank == callee_rank else self.rpc_backend_options

        rpc.init_rpc(
            name=worker_name(self.rank),
            backend=self.rpc_backend,
            rank=self.rank,
            world_size=self.world_size,
            rpc_backend_options=rpc_backend_options,
        )

        if self.rank == caller_rank:
            dst = worker_name(callee_rank)
            rrefs = []

            # makes sure there is no existing OwnerRRefs on dst
            info = rpc.rpc_sync(dst, get_rref_debug_info)
            self.assertEqual(0, int(info["num_owner_rrefs"]))

            # creating RRefs on dst
            for i in range(20):
                rrefs.append(
                    rpc.remote(dst, delayed_add, args=(torch.zeros(2, 2), i))
                )

            # using RRefs on dst
            futs = []
            for i in range(len(rrefs)):
                futs.append(
                    rpc.rpc_async(dst, my_rref_function, args=(rrefs[i], rrefs[i]))
                )

            # wait for results and check
            for i in range(len(futs)):
                self.assertEqual(2 * (torch.zeros(2, 2) + i), futs[i].wait())

            # check we created the expected number of RRefs on dst
            info = rpc.rpc_sync(dst, get_rref_debug_info)
            num_owner_rrefs = int(info["num_owner_rrefs"])
            self.assertEqual(len(futs), num_owner_rrefs)

            # trigger RRef deletion
            del futs
            del rrefs

            # wait until OwnerRRefs are cleared on dst
            while num_owner_rrefs > 0:
                info = rpc.rpc_sync(dst, get_rref_debug_info)
                num_owner_rrefs = int(info["num_owner_rrefs"])
                time.sleep(0.01)

        # use a barrier to prevent messages sent during shutdown occupies the
        # only thread on callee (rank == 1) too early.
        dist.barrier()
        rpc.shutdown()

    @requires_process_group_agent("PROCESS_GROUP rpc backend specific test, skip")
    @_skip_if_tensorpipe_agent
    def test_single_threaded_rref_to_here(self):
        # We need a process group in order to perform a barrier at the end.
        dist.init_process_group(
            backend="gloo",
            init_method=self.init_method,
            rank=self.rank,
            world_size=self.world_size,
        )

        # This test aims to verify if the server can handle all internal RPC
        # messages using just one thread.
        caller_rank = 0
        callee_rank = 1
        rpc_backend_options = rpc.ProcessGroupRpcBackendOptions(
            init_method=self.rpc_backend_options.init_method,
            num_send_recv_threads=1
        ) if self.rank == callee_rank else self.rpc_backend_options

        rpc.init_rpc(
            name=worker_name(self.rank),
            backend=self.rpc_backend,
            rank=self.rank,
            world_size=self.world_size,
            rpc_backend_options=rpc_backend_options,
        )

        if self.rank == caller_rank:
            dst = worker_name(callee_rank)
            rrefs = []

            # makes sure there is no existing OwnerRRefs on dst
            info = rpc.rpc_sync(dst, get_rref_debug_info)
            self.assertEqual(0, int(info["num_owner_rrefs"]))

            # creating RRefs on dst
            for i in range(20):
                rrefs.append(
                    rpc.remote(dst, delayed_add, args=(torch.zeros(2, 2), i))
                )

            # wait for results and check
            for i in range(len(rrefs)):
                self.assertEqual(torch.zeros(2, 2) + i, rrefs[i].to_here())

            # check we created the expected number of RRefs on dst
            info = rpc.rpc_sync(dst, get_rref_debug_info)
            num_owner_rrefs = int(info["num_owner_rrefs"])
            self.assertEqual(len(rrefs), num_owner_rrefs)

            # trigger RRef deletion
            del rrefs

            # wait until OwnerRRefs are cleared on dst
            while num_owner_rrefs > 0:
                info = rpc.rpc_sync(dst, get_rref_debug_info)
                num_owner_rrefs = int(info["num_owner_rrefs"])
                time.sleep(0.01)

        # use a barrier to prevent messages sent during shutdown occupies the
        # only thread on callee (rank == 1) too early.
        dist.barrier()
        rpc.shutdown()

>>>>>>> 0ec8b086
    # Notice `rpc.api.shutdown()` accesses
    # `_delete_all_user_and_unforked_owner_rrefs` through
    # `torch.distributed.rpc.api`, so patching
    # `torch.distributed.rpc._delete_all_user_and_unforked_owner_rrefs` will
    # not help.
    @mock.patch.object(torch.distributed.rpc.api, "_delete_all_user_and_unforked_owner_rrefs")
    def _test_rref_leak(self, _mock_delete_all_user_and_unforked_owner_rrefs, ignore_leak):
        rpc.init_rpc(
            name=worker_name(self.rank),
            backend=self.rpc_backend,
            rank=self.rank,
            world_size=self.world_size,
            rpc_backend_options=self.rpc_backend_options,
        )

        initialize_pg(self.init_method, self.rank, self.world_size)
        # Wait for all init to complete.
        dist.barrier()

        rref = rpc.remote(
            worker_name((self.rank + 1) % self.world_size),
            torch.add,
            args=(torch.ones(2, 2), 1),
        )

        import torch.distributed.rpc.api as api

        if ignore_leak:
            api._ignore_rref_leak = True
            rpc.shutdown(graceful=True)
        else:
            api._ignore_rref_leak = False
            with self.assertRaisesRegex(RuntimeError, "Leaking RRef"):
                rpc.shutdown(graceful=True)

    @dist_init(setup_rpc=False)
    def test_rref_leak(self):
        self._test_rref_leak(ignore_leak=False)

    @dist_init(setup_rpc=False)
    def test_ignore_rref_leak(self):
        self._test_rref_leak(ignore_leak=True)

    @dist_init
    def test_rref_str(self):
        rref1 = RRef(self.rank)
        id_class = "GloballyUniqueId"
        self.assertEqual(
            "OwnerRRef({}(created_on={}, local_id=0))".format(id_class, self.rank), rref1.__str__()
        )

        dst_rank = (self.rank + 1) % self.world_size
        rref2 = rpc.remote(
            worker_name(dst_rank), torch.add, args=(torch.ones(2, 2), 1)
        )
        self.assertEqual(
            rref2.__str__(),
            "UserRRef(RRefId = {0}(created_on={1}, local_id=1), ForkId = {0}(created_on={1}, local_id=2))".format(
                id_class, self.rank
            ),
        )

    @dist_init
    def test_rref_get_future(self):
        # Tests that we can obtain the future corresponding to the creation of
        # the RRef on remote end
        if self.rank == 0:
            # Builtin
            rref = rpc.remote(worker_name(1), torch.add, args=(1, 1))
            rref.to_here()
            fut = rref._get_future()
            self.assertIsInstance(fut, torch._C.Future)

            # UDF
            rref = rpc.remote(worker_name(1), foo_add, args=())
            rref.to_here()
            fut = rref._get_future()
            self.assertIsInstance(fut, torch._C.Future)

            # Script
            rref = rpc.remote(worker_name(1), my_script_func, args=(torch.tensor(1), ))
            rref.to_here()
            fut = rref._get_future()
            self.assertIsInstance(fut, torch._C.Future)


    @dist_init
    def test_rref_context_debug_info(self):
        # This test checks local states that are modified by remote workers.
        # This means that we would need barrier before and after every check.
        # The barrier before the check makes sure that all previous states are
        # cleared globally, the barrier after ensures that no following states
        # change gets into the current check.
        initialize_pg(self.init_method, self.rank, self.world_size)

        # Check 1: local RRef does not update owners_ map or add a pending user.
        #################################################

        rref1 = RRef(self.rank)

        # don't need a barrier here as local RRef is handled by this thread
        info = _rref_context_get_debug_info()
        self.assertIn("num_owner_rrefs", info)
        self.assertIn("num_pending_users", info)
        # RRef on local value is not added to context until shared across RPC
        self.assertEqual(0, int(info["num_owner_rrefs"]))
        self.assertEqual(0, int(info["num_pending_users"]))
        # barrier after the check 1
        dist.barrier()

        # Check 2: Sharing RRef as an arg should update owners_ map
        ###########################################################

        dst_rank = (self.rank + 1) % self.world_size
        rpc.rpc_sync(worker_name(dst_rank), set_global_rref, args=(rref1,))

        # barrier before check 2
        wait_until_pending_futures_and_users_flushed()
        dist.barrier()

        info = _rref_context_get_debug_info()
        self.assertIn("num_owner_rrefs", info)
        self.assertEqual(1, int(info["num_owner_rrefs"]))
        # no pending users since the fork is finished
        self.assertEqual(0, int(info["num_pending_users"]))
        # barrier after check 2
        dist.barrier()

        # clear states for check 2
        rpc.rpc_sync(worker_name(dst_rank), clear_global_rref)

        # Check 3: rpc.remote call should update owners_ map
        ####################################################
        rref2 = rpc.remote(
            worker_name(dst_rank), torch.add, args=(torch.ones(2, 2), 1)
        )
        rref3 = rpc.remote(
            worker_name(dst_rank), torch.add, args=(torch.ones(2, 2), 1)
        )
        rref2.to_here()
        rref3.to_here()

        # barrier before check 3
        wait_until_pending_futures_and_users_flushed()
        dist.barrier()

        info = _rref_context_get_debug_info()
        self.assertIn("num_owner_rrefs", info)
        self.assertEqual(2, int(info["num_owner_rrefs"]))
        # no pending users since the fork is finished
        self.assertEqual(0, int(info["num_pending_users"]))

        # barrier after check 3
        dist.barrier()

    @dist_init
    def test_disable_gil_profiling(self):
        # test that rpc.enable_gil_profilig(false) will result in
        # GIL wait time not being recorded.

        # GIL profiling should be disabled by default.
        dst_rank = (self.rank + 1) % self.world_size
        rpc.rpc_sync(
            worker_name(dst_rank), torch.add, args=(torch.ones(1), torch.ones(1))
        )
        info = rpc.api._get_current_rpc_agent().get_debug_info()
        self.assertRaises(KeyError, lambda: info["agent.gil_average_wait_time_us"])
        rpc.enable_gil_profiling(True)
        rpc.rpc_sync(
            worker_name(dst_rank), torch.add, args=(torch.ones(1), torch.ones(1))
        )
        info = rpc.api._get_current_rpc_agent().get_debug_info()
        self.assertIn("agent.gil_average_wait_time_us", info)

    @dist_init(setup_rpc=False)
    def test_local_shutdown(self):
        # test that we can start RPC and then immediately locally shutdown
        # without sending any messages.
        rpc.init_rpc(
            name="worker%d" % self.rank,
            backend=self.rpc_backend,
            rank=self.rank,
            world_size=self.world_size,
            rpc_backend_options=self.rpc_backend_options,
        )
        # pass in graceful=False to ensure that we don't wait for other workers.
        rpc.shutdown(graceful=False)

    @dist_init
    def test_debug_info(self):
        # only test keys in this test case. Values should be covered by
        # individual module debug info tests
        import torch.distributed.autograd as dist_autograd

        info = _get_debug_info()
        rref_info = _rref_context_get_debug_info()
        agent_info = rpc.api._get_current_rpc_agent().get_debug_info()
        autograd_info = dist_autograd._get_debug_info()
        common_keys = rref_info.keys() & agent_info.keys() & autograd_info.keys()
        self.assertEqual(0, len(common_keys))
        expected = {}
        expected.update(rref_info)
        expected.update(agent_info)
        expected.update(autograd_info)
        # NB: Key ordering is only preserved in python 3.6+. So here, we
        # manually check keys are equal.
        for key in expected.keys():
            self.assertIn(key, info.keys())

        for key in info.keys():
            self.assertIn(key, expected.keys())

    @dist_init(setup_rpc=False)
    @unittest.skipIf(
        IS_MACOS,
        "Test is flaky on MacOS since libuv error handling is not as robust as TCP",
    )
    def test_handle_send_exceptions(self):
        # test that if a callee node has gone down, we raise an appropriate
        # exception instead of just crashing.
        rpc.init_rpc(
            name="worker%d" % self.rank,
            backend=self.rpc_backend,
            rank=self.rank,
            world_size=self.world_size,
            rpc_backend_options=self.rpc_backend_options,
        )
        rpc._set_rpc_timeout(10)
        # This barrier is needed to ensure that some workers do not exit before
        # others have been brought up, for non ProcessGroupAgent backends.
        initialize_pg(self.init_method, self.rank, self.world_size)
        dist.barrier()
        if self.rank == 1:
            dst_rank = (self.rank + 1) % self.world_size
            dst_worker = worker_name(dst_rank)
            # allow destination worker to exit without joining
            error_str = get_shutdown_error_regex(dist_utils.TEST_CONFIG.rpc_backend_name)
            wait_until_node_failure(dst_rank, error_str)
            fut = rpc.rpc_async(dst_worker, torch.add, args=(torch.ones(1), 3))
            # Shutdown sequence is not very well defined and as a result
            # we can see any of the error messages defined in get_shutdown_error_regex.
            with self.assertRaisesRegex(RuntimeError, error_str):
                fut.wait()
        # exit all workers non-gracefully.
        rpc.shutdown(graceful=False)

    @dist_init(setup_rpc=False)
    def test_local_shutdown_with_rpc(self):
        # test that we can start RPC, send RPCs, and then run local shutdown.
        rpc.init_rpc(
            name="worker%d" % self.rank,
            backend=self.rpc_backend,
            rank=self.rank,
            world_size=self.world_size,
            rpc_backend_options=self.rpc_backend_options,
        )
        n = self.rank + 1
        dst_rank = n % self.world_size
        rpc.rpc_sync(
            worker_name(dst_rank),
            torch.add,
            args=(torch.ones(n, n), torch.ones(n, n)),
        )
        # A barrier is needed to ensure that all RPCs are processed.
        # Otherwise, some RPCs can timeout since the receiving end
        # has terminated.
        initialize_pg(self.init_method, self.rank, self.world_size)
        dist.barrier()
        # pass in graceful=False to ensure that we don't wait for other workers.
        rpc.shutdown(graceful=False)

    @dist_init(setup_rpc=False)
    def test_set_and_get_default_rpc_timeout(self):
        timeout = 0.5

        # A new `RpcBackendOptions` is constructed
        # when accessing `self.rpc_backend_options`.
        rpc_backend_options = self.rpc_backend_options
        rpc_backend_options.rpc_timeout = timeout

        rpc.init_rpc(
            name=worker_name(self.rank),
            backend=self.rpc_backend,
            rank=self.rank,
            world_size=self.world_size,
            rpc_backend_options=rpc_backend_options,
        )
        set_timeout = rpc.get_rpc_timeout()
        self.assertEqual(timeout, set_timeout)
        rpc.shutdown()

    @dist_init
    def test_default_timeout_used(self):
        """
        Tests that if no timeout is passed into rpc_async and rpc_sync, then the
        default timeout is used.
        """
        dst_rank = (self.rank + 1) % self.world_size
        rpc._set_rpc_timeout(0.001)  # 1 ms
        # futures should time out and be marked with an exception indicating it as such.
        futs = [
            rpc.rpc_async(worker_name(dst_rank), my_sleep_func, args=())
            for _ in range(10)
        ]
        expected_error = get_timeout_error_regex(dist_utils.TEST_CONFIG.rpc_backend_name)
        for fut in futs:
            with self.assertRaisesRegex(RuntimeError, expected_error):
                fut.wait()

        # ensure that if a new timeout is set old futures don't time out but new ones do.
        rpc._set_rpc_timeout(200)  # 200 seconds
        # create a longstanding RPC.
        fut1 = rpc.rpc_async(worker_name(dst_rank), my_sleep_func, args=(1,))
        # now, set a short timeout.
        rpc._set_rpc_timeout(0.001)
        # fut2 should time out, fut1 should not.
        fut2 = rpc.rpc_async(worker_name(dst_rank), my_sleep_func, args=(1,))
        with self.assertRaisesRegex(RuntimeError, expected_error):
            fut2.wait()
        fut1.wait()

        # Zero timeout means infinity, so future should run to completion.
        rpc._set_rpc_timeout(0)
        rpc.rpc_async(worker_name(dst_rank), my_sleep_func, args=()).wait()

        # reset to default timeout so shutdown messages can process cleanly.
        rpc._set_rpc_timeout(rpc.constants.DEFAULT_RPC_TIMEOUT_SEC)

    @dist_init
    def test_rpc_timeouts(self):
        # TODO: enable timeouts for rpc.remote/RRef (https://github.com/pytorch/pytorch/issues/33803)
        dst_rank = (self.rank + 1) % self.world_size
        dst_worker = worker_name(dst_rank)
        timeout = 0.1  # 100 ms
        expected_error = get_timeout_error_regex(dist_utils.TEST_CONFIG.rpc_backend_name)
        # Test async UDF
        fut = rpc.rpc_async(dst_worker, my_sleep_func, args=(1,), timeout=timeout)
        with self.assertRaisesRegex(RuntimeError, expected_error):
            fut.wait()

        # Ensure run to completion if there is no timeout and we use the default
        # RPC timeout.
        rpc.rpc_async(dst_worker, my_sleep_func, args=(1,)).wait()

        # Test sync UDF
        with self.assertRaisesRegex(RuntimeError, expected_error):
            rpc.rpc_sync(dst_worker, my_sleep_func, args=(1,), timeout=timeout)

        # Ensure run to completion if there is no timeout and we use the default
        # RPC timeout.
        rpc.rpc_sync(dst_worker, my_sleep_func, args=(1,))

        # If we set a default timeout for RPCs, it should be respected, though
        # still overridden if we pass in a different timeout to the APIs.
        rpc._set_rpc_timeout(0.001)
        fut = rpc.rpc_async(dst_worker, my_sleep_func, args=(1,))
        with self.assertRaisesRegex(RuntimeError, expected_error):
            fut.wait()
        with self.assertRaisesRegex(RuntimeError, expected_error):
            rpc.rpc_sync(dst_worker, my_sleep_func, args=(1,))

        # The RPCs should run to completion since we override the timeout.
        rpc.rpc_async(dst_worker, my_sleep_func, args=(1,), timeout=5).wait()
        rpc.rpc_sync(dst_worker, my_sleep_func, args=(1,), timeout=5)
        # Passing in a zero timeout should ensure that the RPC won't time out.
        rpc.rpc_async(dst_worker, my_sleep_func, args=(1,), timeout=0).wait()
        rpc.rpc_sync(dst_worker, my_sleep_func, args=(1,), timeout=0)
        # Reset for clean shutdown
        rpc._set_rpc_timeout(rpc.constants.DEFAULT_RPC_TIMEOUT_SEC)

    def test_dist_init_decorator(self):
        @dist_init(setup_rpc=False)
        def test_func(self):
            return "expected result"

        self.assertEqual(test_func(self), "expected result")

        @dist_init
        def test_func(self):
            return "expected result"

        self.assertEqual(test_func(self), "expected result")

    def test_use_rpc_pickler(self):
        class TestPickler:
            pass

        test_pickler = TestPickler()
        with _use_rpc_pickler(test_pickler):
            self.assertTrue(torch.distributed.rpc.api._default_pickler is test_pickler)
        self.assertTrue(
            torch.distributed.rpc.api._default_pickler is _internal_rpc_pickler
        )

    @dist_init
    def test_function_not_on_callee(self):
        # test that if a function does not exist on a callee, we don't crash,
        # instead we get an AttributeError indicating that the func does not exist.
        this_module = sys.modules[__name__]
        caller_worker = "worker0"
        callee_worker = "worker1"

        if self.rank == 1:
            # Use delattr to remove the binding of a func on this nodes
            delattr(this_module, "foo_add")
            # notify remote end that we have removed it.
            rpc.rpc_sync(caller_worker, set_value, args=(self.rank,))

        if self.rank == 0:
            # func exists on caller, but not callee.
            # wait for remote end to remove the binding of foo_add func.
            wait_for_value_future()
            # Ensure that we have the attribute on this module. Otherwise, the test could fail due to a caller-side pickling error.
            self.assertTrue(hasattr(this_module, "foo_add"))
            with self.assertRaisesRegex(
                AttributeError, "RPC pickler does not serialize"
            ):
                rpc.rpc_sync(callee_worker, foo_add, args=())

    @dist_init
    def test_non_garbage_collected_user_rref_due_to_local_circular_dependency(self):
        dst_worker_name = worker_name((self.rank + 1) % self.world_size)

        a = MyClass(1)
        b = MyClass(2)

        # This is to make Python not garbage collect a and b.
        a.other = b
        b.other = a

        n = self.rank
        a.rref = rpc.remote(
            dst_worker_name,
            torch.add,
            args=(torch.ones(n, n), 2)
        )

    @dist_init(setup_rpc=False)
    def test_use_rref_after_shutdown(self):
        rpc.init_rpc(
            name="worker%d" % self.rank,
            backend=self.rpc_backend,
            rank=self.rank,
            world_size=self.world_size,
            rpc_backend_options=self.rpc_backend_options,
        )
        n = self.rank + 1
        dst_rank = n % self.world_size
        rref = rpc.remote(
            worker_name(dst_rank),
            torch.add,
            args=(torch.ones(n, n), torch.ones(n, n)),
        )
        # pass in graceful=True to ensure that local UserRRefs are deleted.
        rpc.shutdown(graceful=True)

        with self.assertRaisesRegex(
            RuntimeError, "Cannot call to_here\\(\\) on it after deletion."
        ):
            rref.to_here()

        with self.assertRaisesRegex(
            RuntimeError, "Cannot call fork an UserRRef after deletion."
        ):
            import torch.distributed.rpc.internal as internal
            internal.serialize(rref)

    @staticmethod
    def _return_gpu_tensor():
        return torch.rand(3, 3).cuda(0)

    @staticmethod
    def _return_gpu_tensor_list():
        return [torch.rand(3, 3).cuda(0), torch.rand(3, 3).cuda(1)]

    @staticmethod
    def _gpu_tensor_list_arg(tensor_list):
        return torch.rand(3, 3)

    @skip_if_lt_x_gpu(2)
    @dist_init
    def test_cuda(self):
        dst = worker_name((self.rank + 1) % self.world_size)
        t1 = torch.rand(3, 3).cuda(0)
        t2 = torch.rand(3, 3).cuda(1)
        t3 = torch.rand(3, 3)

        # cuda tensors as args fail.
        with self.assertRaisesRegex(RuntimeError, "RPC backend only supports CPU tensors.*Found tensor on device: cuda:0"):
            rpc.rpc_sync(dst, torch.add, args=(t1, t2))

        # mix of cpu and cuda tensors as args fail.
        with self.assertRaisesRegex(RuntimeError, "RPC backend only supports CPU tensors.*Found tensor on device: cuda:0"):
            rpc.rpc_sync(dst, torch.add, args=(t1, t3))

        # gpu tensor list as args fails.
        with self.assertRaisesRegex(RuntimeError, "RPC backend only supports CPU tensors.*Found tensor on device: cuda:0"):
            rpc.rpc_sync(dst, RpcTest._gpu_tensor_list_arg, args=([t1, t2]))

        # cuda tensors as return values fail.
        with self.assertRaisesRegex(RuntimeError, "RPC backend only supports CPU tensors.*Found tensor on device: cuda:0"):
            rpc.rpc_sync(dst, RpcTest._return_gpu_tensor, args=())

        # cuda tensors as a list of return value fails
        with self.assertRaisesRegex(RuntimeError, "RPC backend only supports CPU tensors.*Found tensor on device: cuda:0"):
            rpc.rpc_sync(dst, RpcTest._return_gpu_tensor_list, args=())

        # Sending to self should fail too.
        with self.assertRaisesRegex(RuntimeError, "RPC backend only supports CPU tensors.*Found tensor on device: cuda:0"):
            rpc.rpc_sync(worker_name(self.rank), torch.add, args=(t1, t2))

    def _create_rref(self):
        owner_rank = (self.rank + 2) % self.world_size
        return rpc.remote(
            worker_name(owner_rank),
            torch.add,
            args=(torch.zeros(2, 2), 1)
        )

    @dist_init
    def test_user_rrefs_confirmed(self):
        dst_rank = (self.rank + 1) % self.world_size
        rref = self._create_rref()
        ret = rpc.rpc_sync(
            worker_name(dst_rank),
            check_rref_confirmed,
            args=(rref,)
        )
        self.assertEqual(ret, True)

    @dist_init
    def test_user_rrefs_confirmed_remote(self):
        dst_rank = (self.rank + 1) % self.world_size
        rref = self._create_rref()
        ret_rref = rpc.remote(
            worker_name(dst_rank),
            check_rref_confirmed,
            args=(rref,)
        )
        self.assertEqual(ret_rref.to_here(), True)

    @dist_init
    def test_rref_py_pickle_not_supported(self):
        local_rref = RRef(35)
        with TemporaryFileName() as fname:
            with self.assertRaisesRegex(RuntimeError, "Can not pickle rref in python pickler"):
                torch.save(local_rref, fname)

    @dist_init
    def test_remote_throw(self):
        rref = rpc.remote(worker_name((self.rank + 1) % self.world_size),
                          raise_or_inc,
                          args=(torch.ones(2),))
        with self.assertRaisesRegex(Exception, ".*Expected error.*"):
            rref.to_here()

    @dist_init
    def test_non_cont_tensors(self):
        if self.rank == 0:
            # Create a non-contiguous tensor.
            t = torch.rand(5, 5)
            t_view = t.narrow(1, 2, 2)
            self.assertFalse(t_view.is_contiguous())
            t_cont = t_view.contiguous()
            self.assertTrue(t_cont.is_contiguous())
            self.assertEqual(t_view, t_cont)

            # Send non-cont tensor over RPC.
            next_rank = (self.rank + 1) % self.world_size
            t_ret = rpc.rpc_sync(worker_name(next_rank), non_cont_test, args=(t_view, t_cont))

            # Verify the returned tensor.
            self.assertEqual(t_view, t_ret)
            self.assertFalse(t_ret.is_contiguous())

    @dist_init
    def test_callback_simple(self):
        set_by_cb = concurrent.futures.Future()
        n = self.rank + 1

        def callback(fut):
            ret = fut.wait()
            self.assertEqual(ret, torch.ones(n, n) * 2)
            set_by_cb.set_result(ret.clone() + 1)

        fut = rpc.rpc_async(
            worker_name(n % self.world_size),
            torch.add,
            args=(torch.ones(n, n), torch.ones(n, n))
        )

        fut.then(callback)

        self.assertEqual(fut.wait(), torch.ones(n, n) * 2)
        self.assertEqual(set_by_cb.result(), torch.ones(n, n) * 2 + 1)
        self.assertEqual(fut.wait(), torch.ones(n, n) * 2)

    @dist_init
    def test_callback_wrong_arg_num(self):
        set_by_cb = concurrent.futures.Future()
        n = self.rank + 1

        fut = rpc.rpc_async(
            worker_name(n % self.world_size),
            torch.add,
            args=(torch.ones(n, n), torch.ones(n, n))
        )

        cb_fut = fut.then(my_function)

        self.assertEqual(fut.wait(), torch.ones(n, n) * 2)

        with self.assertRaisesRegex(
            RuntimeError,
            "my\\_function\\(\\) missing 2 required positional arguments"
        ):
            cb_fut.wait()

    @dist_init
    def test_callback_wrong_arg_type(self):
        dst = worker_name((self.rank + 1) % self.world_size)

        fut0 = rpc.rpc_async(dst, torch.add, args=(torch.ones(2, 2), 1))
        fut1 = fut0.then(lambda x: x + 1)

        with self.assertRaisesRegex(
            RuntimeError,
            "unsupported operand type\\(s\\) for \\+"
        ):
            fut1.wait()

    @dist_init
    def test_callback_multi(self):
        num_cbs = 10
        n = self.rank + 1

        def callback(idx, fut):
            ret = fut.wait()
            self.assertEqual(ret, torch.ones(n, n) * 2)
            return ret + idx

        fut = rpc.rpc_async(
            worker_name(n % self.world_size),
            torch.add,
            args=(torch.ones(n, n), torch.ones(n, n))
        )

        cb_futs = []
        for idx in range(num_cbs):
            cb_futs.append(fut.then(partial(callback, idx)))

        self.assertEqual(fut.wait(), torch.ones(n, n) * 2)

        for idx in range(num_cbs):
            self.assertEqual(
                cb_futs[idx].wait(),
                torch.ones(n, n) * 2 + idx
            )

        self.assertEqual(fut.wait(), torch.ones(n, n) * 2)

    @dist_init
    def test_callback_chain(self):
        n = self.rank + 1
        dst = worker_name(n % self.world_size)

        def callback(fut):
            return fut.wait() + 1

        fut = rpc.rpc_async(
            worker_name(n % self.world_size),
            torch.add,
            args=(torch.ones(n, n), 1)
        )

        num_cbs = 20
        for _ in range(num_cbs):
            fut = fut.then(callback)

        self.assertEqual(fut.wait(), torch.ones(n, n) + 1 + num_cbs)

    @dist_init
    def test_callback_in_rpc(self):
        dst1 = worker_name((self.rank + 1) % self.world_size)
        dst2 = worker_name((self.rank + 2) % self.world_size)

        ret = rpc.rpc_sync(
            dst1,
            add_use_future_cb,
            args=(dst2, torch.ones(2, 2), 1, 2)
        )
        self.assertEqual(ret, torch.ones(2, 2) + 1 + 2)

    @dist_init
    def test_callback_with_ret(self):
        dst = worker_name((self.rank + 1) % self.world_size)

        def callback(fut0):
            fut2 = rpc.rpc_async(
                dst,
                torch.add,
                args=(fut0.wait(), 1)
            ).then(lambda fut1: fut1.wait() + 1)

            return fut2.wait()

        fut3 = rpc.rpc_async(
            dst,
            torch.add,
            args=(torch.ones(2, 2), 1)
        ).then(callback)

        self.assertEqual(fut3.wait(), torch.ones(2, 2) + 3)

    @dist_init
    def test_callback_with_error(self):
        dst = worker_name((self.rank + 1) % self.world_size)

        def callback(fut0):
            with self.assertRaisesRegex(ValueError, "Expected error"):
                fut0.wait()
            raise RuntimeError("Another expected error")

        fut1 = rpc.rpc_async(dst, raise_func).then(callback)
        with self.assertRaisesRegex(RuntimeError, "Another expected error"):
            fut1.wait()

    @dist_init
    def test_callback_none(self):
        dst = worker_name((self.rank + 1) % self.world_size)
        with self.assertRaisesRegex(
            TypeError,
            "incompatible function arguments."
        ):
            rpc.rpc_async(dst, raise_func).then(None)

    @dist_init
    def test_mark_future_twice(self):
        fut = rpc.rpc_async(
            worker_name((self.rank + 1) % self.world_size),
            torch.add,
            args=(torch.zeros(2, 2), 1)
        )
        self.assertEqual(fut.wait(), torch.zeros(2, 2) + 1)
        with self.assertRaisesRegex(
            RuntimeError,
            "Future can only be marked completed once"
        ):
            fut.set_result(1)

    @dist_init
    def test_pickle_future(self):
        fut = torch.futures.Future()
        errMsg = "Can not pickle torch.futures.Future"

        dst = worker_name((self.rank + 1) % self.world_size)
        with TemporaryFileName() as fname:
            with self.assertRaisesRegex(RuntimeError, errMsg):
                rpc.rpc_sync(dst, fail_on_fut, args=(fut,))

        with TemporaryFileName() as fname:
            with self.assertRaisesRegex(RuntimeError, errMsg):
                rpc.rpc_async(dst, fail_on_fut, args=(fut,))

        with TemporaryFileName() as fname:
            with self.assertRaisesRegex(RuntimeError, errMsg):
                rpc.remote(dst, fail_on_fut, args=(fut,))

    def _test_future_cb(self, func):
        dst1 = worker_name((self.rank + 1) % self.world_size)
        dst2 = worker_name((self.rank + 2) % self.world_size)

        ret = rpc.rpc_sync(
            dst1,
            func,
            args=(dst2, torch.ones(2, 2), 1, 2)
        )
        self.assertEqual(ret, torch.ones(2, 2) + 1 + 2)

    @dist_init
    def test_future_in_rpc(self):
        self._test_future_cb(add_use_future_set_result)

    @dist_init
    def test_future_nested_callback(self):
        self._test_future_cb(add_use_future_nested_cb)

    def _run_func_in_mode(self, to, fn, mode, args=None, kwargs=None):
        if mode == RPCExecMode.SYNC:
            return rpc.rpc_sync(to, fn, args=args, kwargs=kwargs)
        elif mode == RPCExecMode.ASYNC:
            return rpc.rpc_async(to, fn, args=args, kwargs=kwargs).wait()
        elif mode == RPCExecMode.REMOTE:
            return rpc.remote(to, fn, args=args, kwargs=kwargs).to_here()

    def _test_async_function_raise(self, mode):
        with self.assertRaisesRegex(RuntimeError, "Expected error"):
            self._run_func_in_mode(
                worker_name((self.rank + 1) % self.world_size),
                async_raise_func,
                mode
            )

    @dist_init
    def test_async_function_raise(self):
        self._test_async_function_raise(RPCExecMode.SYNC)

    @dist_init
    def test_async_function_raise_async(self):
        self._test_async_function_raise(RPCExecMode.ASYNC)

    @dist_init
    def test_async_function_raise_remote(self):
        self._test_async_function_raise(RPCExecMode.REMOTE)

    def _test_async_function_wrong_return_type(self, mode):
        errMsg = (
            "Functions decorated with @rpc\\.async_function must return a "
            "torch\\.futures\\.Future object,"
        )
        with self.assertRaisesRegex(RuntimeError, errMsg):
            self._run_func_in_mode(
                worker_name((self.rank + 1) % self.world_size),
                async_wrong_type,
                mode
            )

    @dist_init
    def test_async_function_wrong_return_type(self):
        self._test_async_function_wrong_return_type(RPCExecMode.SYNC)

    @dist_init
    def test_async_function_wrong_return_type_async(self):
        self._test_async_function_wrong_return_type(RPCExecMode.ASYNC)

    @dist_init
    def test_async_function_wrong_return_type_remote(self):
        self._test_async_function_wrong_return_type(RPCExecMode.REMOTE)

    @dist_init
    def test_async_function_simple(self):
        dst1 = worker_name((self.rank + 1) % self.world_size)
        dst2 = worker_name((self.rank + 2) % self.world_size)

        ret = rpc.rpc_sync(dst1, async_add, args=(dst2, torch.ones(2, 2), 1))
        self.assertEqual(ret, torch.ones(2, 2) + 1)

    def _test_async_function(self, fn, mode=RPCExecMode.SYNC):
        dst1 = worker_name((self.rank + 1) % self.world_size)
        dst2 = worker_name((self.rank + 2) % self.world_size)

        args = (dst2, torch.ones(2, 2), 1, 2)
        ret = self._run_func_in_mode(dst1, fn, mode, args=args)
        self.assertEqual(ret, torch.ones(2, 2) + 3)

    @dist_init
    def test_async_function_with_future_ctor(self):
        self._test_async_function(async_add_with_future_ctor)

    @dist_init
    def test_async_function_with_future_ctor_remote(self):
        self._test_async_function(
            async_add_with_future_ctor,
            RPCExecMode.REMOTE
        )

    @dist_init
    def test_async_function_chained(self):
        self._test_async_function(async_add_chained)

    @dist_init
    def test_async_function_chained_remote(self):
        self._test_async_function(async_add_chained, RPCExecMode.REMOTE)

    @dist_init
    def test_async_function_nested(self):
        self._test_async_function(async_add_nested)

    @dist_init
    def test_async_function_nested_remote(self):
        self._test_async_function(async_add_nested, RPCExecMode.REMOTE)

    @dist_init
    def test_async_static_method(self):
        self._test_async_function(AsyncExecutionClass.static_async_add)

    @dist_init
    def test_async_static_method_remote(self):
        self._test_async_function(
            AsyncExecutionClass.static_async_add,
            RPCExecMode.REMOTE
        )

    @dist_init
    def test_async_class_method(self):
        print(dir(AsyncExecutionClass.class_async_add))
        self._test_async_function(AsyncExecutionClass.class_async_add)

    @dist_init
    def test_async_class_method_remote(self):
        self._test_async_function(
            AsyncExecutionClass.class_async_add,
            RPCExecMode.REMOTE
        )

    def _test_async_function_multi(self, fn, mode=RPCExecMode.SYNC):
        dst1 = worker_name((self.rank + 1) % self.world_size)
        dst2 = worker_name((self.rank + 2) % self.world_size)

        num = 20
        step = 3
        args = (dst2, torch.ones(2, 2), num, step)
        ret = self._run_func_in_mode(dst1, fn, mode, args=args)
        self.assertEqual(ret, torch.ones(2, 2) + num * step)

    @dist_init
    def test_async_function_multi_chained(self):
        self._test_async_function_multi(async_add_chained_multi)

    @dist_init
    def test_async_function_multi_chained_async(self):
        self._test_async_function_multi(
            async_add_chained_multi,
            RPCExecMode.ASYNC
        )

    @dist_init
    def test_async_function_multi_chained_remote(self):
        self._test_async_function_multi(
            async_add_chained_multi,
            RPCExecMode.REMOTE
        )

    @dist_init
    def test_async_function_multi_fanout(self):
        self._test_async_function_multi(async_add_multi_fanout)

    @dist_init
    def test_async_function_multi_fanout_async(self):
        self._test_async_function_multi(
            async_add_multi_fanout,
            RPCExecMode.ASYNC
        )

    @dist_init
    def test_async_function_multi_fanout_remote(self):
        self._test_async_function_multi(
            async_add_multi_fanout,
            RPCExecMode.REMOTE
        )

    def _test_return_future(self, mode):
        with self.assertRaisesRegex(
            RuntimeError,
            "Can not pickle torch.futures.Future"
        ):
            self._run_func_in_mode(
                worker_name((self.rank + 1) % self.world_size),
                return_future,
                mode
            )

    @dist_init
    def test_return_future(self):
        self._test_return_future(RPCExecMode.SYNC)

    @dist_init
    def test_return_future_async(self):
        self._test_return_future(RPCExecMode.ASYNC)

    @dist_init
    def test_return_future_remote(self):
        self._test_return_future(RPCExecMode.REMOTE)

    @dist_init
    def test_rref_timeout(self):
        # This test is similar to ones in FaultyProcessGroupTest, but is meant to be
        # run with other backends besides ProcessGroup.
        if self.rank != 0:
            return

        dst_rank = (self.rank + 1) % self.world_size
        dst_worker = "worker{}".format(dst_rank)
        # 10 ms timeout
        rref = rpc.remote(dst_worker, my_sleep_func, args=(2, ), timeout=0.01)
        # Future corresponding to the remote creation should time out.
        expected_error = get_timeout_error_regex(dist_utils.TEST_CONFIG.rpc_backend_name)
        with self.assertRaisesRegex(RuntimeError, expected_error):
            rref._get_future().wait()
        # Call to ensure pending callbacks are run.
        wait_until_pending_futures_and_users_flushed()
        with self.assertRaisesRegex(RuntimeError, "RRef creation"):
            rref.to_here()

        wait_until_owners_and_forks_on_rank(1, 1, rank=1)

    @dist_init(setup_rpc=False)
    def test_init_pg_then_rpc(self):
        dist.init_process_group(
            backend="gloo",
            init_method=self.init_method,
            rank=self.rank,
            world_size=self.world_size,
        )

        rpc.init_rpc(
            name=worker_name(self.rank),
            backend=self.rpc_backend,
            rank=self.rank,
            world_size=self.world_size,
            rpc_backend_options=self.rpc_backend_options,
        )

        # Test RPC.
        next_rank = (self.rank + 1) % self.world_size
        ret = rpc.rpc_sync(worker_name(next_rank), torch.add, args=(torch.ones(2, 2), 1))
        self.assertEqual(ret, torch.ones(2, 2) + 1)

        # Test PG
        dist.barrier()

    @dist_init(setup_rpc=False)
    def test_init_rpc_then_pg(self):
        rpc.init_rpc(
            name=worker_name(self.rank),
            backend=self.rpc_backend,
            rank=self.rank,
            world_size=self.world_size,
            rpc_backend_options=self.rpc_backend_options,
        )

        dist.init_process_group(
            backend="gloo",
            init_method=self.init_method,
            rank=self.rank,
            world_size=self.world_size,
        )

        # Test RPC.
        next_rank = (self.rank + 1) % self.world_size
        ret = rpc.rpc_sync(worker_name(next_rank), torch.add, args=(torch.ones(2, 2), 1))
        self.assertEqual(ret, torch.ones(2, 2) + 1)

        # Test PG
        dist.barrier()

    @dist_init
    def test_wait_all_with_exception(self):
        futs = []
        dst = worker_name((self.rank + 1) % self.world_size)
        for _ in range(10):
            futs.append(rpc.rpc_async(dst, raise_func))

        with self.assertRaisesRegex(ValueError, "Expected error"):
            ret = torch.futures.wait_all(futs)

    @dist_init
    def test_wait_all_with_partial_exception(self):
        futs = []
        dst = worker_name((self.rank + 1) % self.world_size)
        for _ in range(10):
            futs.append(rpc.rpc_async(dst, torch.add, args=(torch.ones(2), 1)))

        futs.append(rpc.rpc_async(dst, raise_func))

        with self.assertRaisesRegex(ValueError, "Expected error"):
            ret = torch.futures.wait_all(futs)


class ProcessGroupAgentRpcTest(RpcTest):

    def test_single_threaded_rref_owner(self):
        # This test aims to verify if the server can handle all internal RPC
        # messages using just one thread.
        caller_rank = 0
        callee_rank = 1
        rpc_backend_options = rpc.ProcessGroupRpcBackendOptions(
            init_method=self.rpc_backend_options.init_method,
            num_send_recv_threads=1
        ) if self.rank == callee_rank else self.rpc_backend_options

        rpc.init_rpc(
            name=worker_name(self.rank),
            backend=self.rpc_backend,
            rank=self.rank,
            world_size=self.world_size,
            rpc_backend_options=rpc_backend_options,
        )

        if self.rank == caller_rank:
            dst = worker_name(callee_rank)
            rrefs = []

            # makes sure there is no existing OwnerRRefs on dst
            info = rpc.rpc_sync(dst, get_rref_debug_info)
            self.assertEqual(0, int(info["num_owner_rrefs"]))

            # creating RRefs on dst
            for i in range(20):
                rrefs.append(
                    rpc.remote(dst, delayed_add, args=(torch.zeros(2, 2), i))
                )

            # using RRefs on dst
            futs = []
            for i in range(len(rrefs)):
                futs.append(
                    rpc.rpc_async(dst, my_rref_function, args=(rrefs[i], rrefs[i]))
                )

            # wait for results and check
            for i in range(len(futs)):
                self.assertEqual(2 * (torch.zeros(2, 2) + i), futs[i].wait())

            # check we created the expected number of RRefs on dst
            info = rpc.rpc_sync(dst, get_rref_debug_info)
            num_owner_rrefs = int(info["num_owner_rrefs"])
            self.assertEqual(len(futs), num_owner_rrefs)

            # trigger RRef deletion
            del futs
            del rrefs

            # wait until OwnerRRefs are cleared on dst
            while num_owner_rrefs > 0:
                info = rpc.rpc_sync(dst, get_rref_debug_info)
                num_owner_rrefs = int(info["num_owner_rrefs"])
                time.sleep(0.01)

        # use a barrier to prevent messages sent during shutdown occupies the
        # only thread on callee (rank == 1) too early.
        dist.barrier()
        rpc.shutdown()

    def test_single_threaded_rref_to_here(self):
        # This test aims to verify if the server can handle all internal RPC
        # messages using just one thread.
        caller_rank = 0
        callee_rank = 1
        rpc_backend_options = rpc.ProcessGroupRpcBackendOptions(
            init_method=self.rpc_backend_options.init_method,
            num_send_recv_threads=1
        ) if self.rank == callee_rank else self.rpc_backend_options

        rpc.init_rpc(
            name=worker_name(self.rank),
            backend=self.rpc_backend,
            rank=self.rank,
            world_size=self.world_size,
            rpc_backend_options=rpc_backend_options,
        )

        if self.rank == caller_rank:
            dst = worker_name(callee_rank)
            rrefs = []

            # makes sure there is no existing OwnerRRefs on dst
            info = rpc.rpc_sync(dst, get_rref_debug_info)
            self.assertEqual(0, int(info["num_owner_rrefs"]))

            # creating RRefs on dst
            for i in range(20):
                rrefs.append(
                    rpc.remote(dst, delayed_add, args=(torch.zeros(2, 2), i))
                )

            # wait for results and check
            for i in range(len(rrefs)):
                self.assertEqual(torch.zeros(2, 2) + i, rrefs[i].to_here())

            # check we created the expected number of RRefs on dst
            info = rpc.rpc_sync(dst, get_rref_debug_info)
            num_owner_rrefs = int(info["num_owner_rrefs"])
            self.assertEqual(len(rrefs), num_owner_rrefs)

            # trigger RRef deletion
            del rrefs

            # wait until OwnerRRefs are cleared on dst
            while num_owner_rrefs > 0:
                info = rpc.rpc_sync(dst, get_rref_debug_info)
                num_owner_rrefs = int(info["num_owner_rrefs"])
                time.sleep(0.01)

        # use a barrier to prevent messages sent during shutdown occupies the
        # only thread on callee (rank == 1) too early.
        dist.barrier()
        rpc.shutdown()

    @dist_init
    def test_process_group_debug_info(self):
        rpc.enable_gil_profiling(True)
        initialize_pg(self.init_method, self.rank, self.world_size)
        NUM_THREAD = self.rpc_backend_options.num_send_recv_threads

        info = rpc.api._get_current_rpc_agent().get_debug_info()
        self.assertIn("agent.num_pending_requests", info)
        self.assertIn("agent.thread_pool_size", info)
        self.assertIn("agent.num_idle_threads", info)
        self.assertIn("agent.gil_average_wait_time_us", info)
        self.assertEqual(int(info["agent.num_pending_requests"]), 0)
        self.assertEqual(int(info["agent.thread_pool_size"]), NUM_THREAD)
        self.assertEqual(int(info["agent.num_idle_threads"]), NUM_THREAD)
        # for the above check, add a barrier to ensure that another worker
        # cannot send a request before we check num_idle_threads, since we'd
        # use up an idle thread if we start processing that request.
        dist.barrier()
        dst_rank = (self.rank + 1) % self.world_size
        fut = rpc.rpc_async(
            worker_name(dst_rank), set_and_check_done, args=(dst_rank,)
        )
        # blocks until the request arrives
        self.assertEqual(self.rank, VALUE_FUTURE.result())

        info = rpc.api._get_current_rpc_agent().get_debug_info()
        self.assertIn("agent.num_pending_requests", info)
        self.assertIn("agent.thread_pool_size", info)
        self.assertIn("agent.num_idle_threads", info)
        self.assertIn("agent.gil_average_wait_time_us", info)
        self.assertGreaterEqual(float(info["agent.gil_average_wait_time_us"]), 0)
        self.assertEqual(int(info["agent.num_pending_requests"]), 1)
        self.assertEqual(int(info["agent.thread_pool_size"]), NUM_THREAD)
        num_idle_threads = int(info["agent.num_idle_threads"])
        # as we cannot know for sure whether the send thread has returned, there
        # might be either 1 or 2 busy threads
        self.assertTrue(num_idle_threads in [NUM_THREAD - 1, NUM_THREAD - 2])

        # add a barrier to make sure the request is not finished before checking
        # num_pending_requests
        dist.barrier()

        DONE_FUTURE.set_result(self.rank)
        self.assertEqual(dst_rank, fut.wait())

        # add a barrier to make sure the dst_rank has finished processing the
        # request
        dist.barrier()

        info = rpc.api._get_current_rpc_agent().get_debug_info()
        self.assertIn("agent.num_pending_requests", info)
        self.assertIn("agent.thread_pool_size", info)
        self.assertIn("agent.num_idle_threads", info)
        self.assertEqual(int(info["agent.num_pending_requests"]), 0)
        self.assertEqual(int(info["agent.thread_pool_size"]), NUM_THREAD)

        for retry in range(3):
            # even if the future has completed, there is no guarantee that
            # the local send/recv threads would have finished. We try three
            # times. (NB: this might potentially be flaky. If flakiness does
            # occur, then we have to relax the assert.)
            info = rpc.api._get_current_rpc_agent().get_debug_info()
            if int(info["agent.num_idle_threads"]) == NUM_THREAD:
                break
            time.sleep(0.1)
        self.assertEqual(int(info["agent.num_idle_threads"]), NUM_THREAD)

        # add a barrier to make sure SHUTDOWN message is not sent
        dist.barrier()

    @dist_init(setup_rpc=False)
    def test_set_and_get_num_send_recv_threads(self):
        NUM_THREADS = 27
        rpc_backend_options = rpc.ProcessGroupRpcBackendOptions(
            init_method=self.rpc_backend_options.init_method,
            num_send_recv_threads=NUM_THREADS
        )
        rpc.init_rpc(
            name=worker_name(self.rank),
            backend=self.rpc_backend,
            rank=self.rank,
            world_size=self.world_size,
            rpc_backend_options=rpc_backend_options,
        )

        info = rpc.api._get_current_rpc_agent().get_debug_info()
        self.assertEqual(int(info["agent.thread_pool_size"]), NUM_THREADS)
        rpc.shutdown()

    @dist_init(setup_rpc=False)
    def test_process_group_set_default_timeout(self):
        timeout = 0.5
        rpc_backend_options = rpc.ProcessGroupRpcBackendOptions(
            init_method=self.rpc_backend_options.init_method,
            num_send_recv_threads=self.rpc_backend_options.num_send_recv_threads,
            rpc_timeout=timeout
        )
        rpc.init_rpc(
            name=worker_name(self.rank),
            backend=self.rpc_backend,
            rank=self.rank,
            world_size=self.world_size,
            rpc_backend_options=rpc_backend_options,
        )

        default_timeout = rpc.get_rpc_timeout()
        self.assertEqual(default_timeout, timeout)
        rpc.shutdown()

    @dist_init(setup_rpc=False)
    def test_process_group_options_throw_on_timedelta_timeout(self):
        from datetime import timedelta

        timeout = timedelta()
        # Ensure that constructing ProcessGroupRpcBackendOptions with timedelta fails
        with self.assertRaisesRegex(TypeError, "incompatible constructor arguments"):
            rpc_backend_options = rpc.ProcessGroupRpcBackendOptions(
                init_method=self.rpc_backend_options.init_method,
                num_send_recv_threads=self.rpc_backend_options.num_send_recv_threads,
                rpc_timeout=timeout,
            )


class FaultyAgentRpcTest(RpcAgentTestFixture):

    # no faulty_messages defined so this fails all retryable messages - see
    # faulty_rpc_agent_test_fixture.py for the list of retryable messages.
    @dist_init(messages_to_delay={})
    def test_check_failed_messages(self):
        if self.rank == 0:
            dst_worker_b = worker_name((self.rank + 1) % self.world_size)
            dst_worker_c = worker_name((self.rank + 2) % self.world_size)

            # Worker0 sends RPC to Worker1 and creates an RRef there
            rref = rpc.remote(dst_worker_b, torch.add, args=(torch.ones(2, 2), torch.ones(2, 2)))
            # Worker0 sends an RPC to Worker2 with the RRef as an arg
            rpc.remote(dst_worker_c, add_rref_to_value, args=(rref, torch.ones(2, 2)))
            # check if the output is as expected
            self.assertEqual(rref.to_here(), torch.add(torch.ones(2, 2), torch.ones(2, 2)))
        # explicitly delete all User RRefs
        _delete_all_user_and_unforked_owner_rrefs()

    @dist_init
    def test_verify_backend_options(self):
        self.assertEqual(self.rpc_backend, rpc.backend_registry.BackendType.FAULTY_PROCESS_GROUP)
        self.assertEqual(self.rpc_backend_options.num_send_recv_threads, 8)
        self.assertEqual(self.rpc_backend_options.num_fail_sends, 3)
        self.assertEqual(len(self.rpc_backend_options.messages_to_fail), 4)
        self.assertEqual(len(self.rpc_backend_options.messages_to_delay), 2)
        self.assertEqual(self.rpc_backend_options.rpc_timeout, rpc.constants.DEFAULT_RPC_TIMEOUT_SEC)

    @dist_init(faulty_messages=["RREF_FORK_REQUEST", "RREF_CHILD_ACCEPT"])
    def test_custom_faulty_messages(self):
        self.assertEqual(
            set(["RREF_FORK_REQUEST", "RREF_CHILD_ACCEPT"]),
            set(self.rpc_backend_options.messages_to_fail),
        )

    @dist_init(faulty_messages=[])
    def test_no_faulty_messages(self):
        self.assertEqual(len(self.rpc_backend_options.messages_to_fail), 0)

    @dist_init(messages_to_delay={"SCRIPT_CALL": 1.5})
    def test_custom_messages_to_delay(self):
        self.assertEqual(self.rpc_backend_options.messages_to_delay, {"SCRIPT_CALL": 1.5})

    def _test_remote_message_dropped_pickle(self, dst=None):
        if self.rank != 0:
            return
        dst_rank = dst if dst is not None else (self.rank + 1) % self.world_size
        dst_worker = "worker{}".format(dst_rank)
        # Since we fail python_remote_call messages synchronously, the future
        # corresponding to this remote call will be marked with an error when
        # this function returns.
        rref = rpc.remote(dst_worker, my_sleep_func, args=(1,))
        # Call to ensure pending callbacks are run.
        wait_until_pending_futures_and_users_flushed()
        # Attempt to fork the RRef should raise an error indicating the rpc.remote timeout.
        with self.assertRaisesRegex(RuntimeError, "RRef creation"):
            rref._serialize()
        # Test that using RRef as arg over RPC (which forks) results in the same
        # error
        with self.assertRaisesRegex(RuntimeError, "RRef creation"):
            rpc.rpc_async(dst_worker, add_rref_to_value, args=(rref, 1))

    @dist_init(faulty_messages=["PYTHON_REMOTE_CALL"])
    def test_remote_message_dropped_pickle(self):
        self._test_remote_message_dropped_pickle()

    @dist_init(faulty_messages=["PYTHON_REMOTE_CALL"])
    def test_remote_message_dropped_pickle_to_self(self):
        self._test_remote_message_dropped_pickle(self.rank)


    def _test_remote_message_dropped_timeout(self, func, args, dst=None):
        if self.rank != 0:
            return

        # test the case where rpc.remote() message creation is completely dropped.
        dst_rank = dst if dst is not None else (self.rank + 1) % self.world_size
        dst_worker = "worker{}".format(dst_rank)
        # Since we fail python_remote_call messages synchronously, the future
        # corresponding to this remote call will be marked with an error when
        # this function returns.
        rref = rpc.remote(dst_worker, func, args=args)
        # Call to ensure pending callbacks are run.
        wait_until_pending_futures_and_users_flushed()
        with self.assertRaisesRegex(RuntimeError, "RRef creation"):
            rref.to_here()
        # Note: during shutdown, logs will indicate "Could not find OwnerRRef..."
        # on the owning nodes, this is expected because the OwnerRRef was never
        # successfully created. Therefore, delAllUsers will work as expected.

    @dist_init(faulty_messages=["SCRIPT_REMOTE_CALL"])
    def test_builtin_remote_message_dropped_timeout(self):
        func = torch.add
        args = (torch.tensor(1), torch.tensor(1))
        self._test_remote_message_dropped_timeout(func, args)

    @dist_init(faulty_messages=["SCRIPT_REMOTE_CALL"])
    def test_builtin_remote_message_dropped_timeout_to_self(self):
        func = torch.add
        args = (torch.tensor(1), torch.tensor(1))
        self._test_remote_message_dropped_timeout(func, args, dst=0)

    @dist_init(faulty_messages=["PYTHON_REMOTE_CALL"])
    def test_udf_remote_message_dropped_timeout(self):
        func = my_sleep_func
        args = (2,)
        self._test_remote_message_dropped_timeout(func, args)

    @dist_init(faulty_messages=["PYTHON_REMOTE_CALL"])
    def test_udf_remote_message_dropped_timeout_to_self(self):
        func = my_sleep_func
        args = (2,)
        self._test_remote_message_dropped_timeout(func, args, dst=0)

    @dist_init(faulty_messages=[], messages_to_delay={})
    def test_owner_rref(self):
        if self.rank != 0:
            return
        rref = rpc.remote(worker_name(0), torch.add, args=(1, 1))
        rref.to_here()

    def _test_remote_message_delay_timeout(self, func, args, dst=None):
        if self.rank != 0:
            return
        # Test the case where remote message is eventually processed on the owner,
        # but the future on the creator times out before the response comes back.
        dst_rank = dst if dst is not None else (self.rank + 1) % self.world_size
        dst_worker = "worker{}".format(dst_rank)
        # 10 ms timeout
        rref = rpc.remote(dst_worker, func, args=args, timeout=0.001)
        # Future corresponding to the remote creation should time out.
        expected_error = get_timeout_error_regex(
            dist_utils.TEST_CONFIG.rpc_backend_name
        )
        with self.assertRaisesRegex(RuntimeError, expected_error):
            rref._get_future().wait()

        # Call to ensure pending callbacks are run.
        wait_until_pending_futures_and_users_flushed()
        # to_here() should now pick up that rpc.remote() creation has failed.
        with self.assertRaisesRegex(RuntimeError, "RRef creation"):
            rref.to_here()

        # Test the case where rpc.remote() times out, but to_here() has already
        # started blocking before.
        # NOTE: we only test this when not sending to self, as to_here() calls
        # calls localValue(), which does not send an RPC and thus does not have
        # a timeout. This can be supported by allowing future.wait() to
        # take in an optional timeout (https://github.com/pytorch/pytorch/issues/39280)
        if dst_rank != self.rank:
            slow_rref = rpc.remote(dst_worker, func, args=args, timeout=2)

            with self.assertRaisesRegex(RuntimeError, expected_error):
                # to_here() should raise timeout error, since it does not know about the
                # status of rpc.remote().
                slow_rref.to_here(0.001)
        # Note: UserRRef will try to send out a RRefUserDelete, but will not find it on the owner.
        # later, the owner will process the RRef creation, and time out
        # waiting for the delete messages.
        # Therefore, we wait until we get notification that pending owners have been confirmed
        # before sending out RRefUserDeletes.
        if dst_rank != self.rank:
            wait_until_owners_and_forks_on_rank(2, 2, rank=dst_rank)
        else:
            # 1 owner, fork deleted
            wait_until_owners_and_forks_on_rank(1, 0, rank=dst_rank)

    @dist_init(faulty_messages=[], messages_to_delay={"PYTHON_REMOTE_CALL": 2})
    def test_udf_remote_message_delay_timeout(self):
        func = my_sleep_func
        args = (2,)
        self._test_remote_message_delay_timeout(func, args)

    @dist_init(faulty_messages=[], messages_to_delay={"PYTHON_REMOTE_CALL": 2})
    def test_udf_remote_message_delay_timeout_to_self(self):
        func = my_sleep_func
        args = (1,)
        self._test_remote_message_delay_timeout(func, args, dst=0)

    @dist_init(
        faulty_messages=[],
        messages_to_delay={"SCRIPT_REMOTE_CALL": 2, "SCRIPT_RREF_FETCH_CALL": 1},
    )
    def test_remote_message_builtin_delay_timeout(self):
        func = torch.add
        args = (torch.tensor(1), torch.tensor(1))
        self._test_remote_message_delay_timeout(func, args)

    @dist_init(
        faulty_messages=[],
        messages_to_delay={"SCRIPT_REMOTE_CALL": 2, "SCRIPT_RREF_FETCH_CALL": 1},
    )
    def test_remote_message_builtin_delay_timeout_to_self(self):
        func = torch.add
        args = (torch.tensor(1), torch.tensor(1))
        self._test_remote_message_delay_timeout(func, args, dst=0)

    @dist_init(
        faulty_messages=[],
        messages_to_delay={"SCRIPT_REMOTE_CALL": 2, "SCRIPT_RREF_FETCH_CALL": 1},
    )
    def test_remote_message_script_delay_timeout(self):
        func = my_script_func
        args = (torch.tensor(1),)
        self._test_remote_message_delay_timeout(func, args)

    @dist_init(
        faulty_messages=[],
        messages_to_delay={"SCRIPT_REMOTE_CALL": 2, "SCRIPT_RREF_FETCH_CALL": 1},
    )
    def test_remote_message_script_delay_timeout_to_self(self):
        func = my_script_func
        args = (torch.tensor(1),)
        self._test_remote_message_delay_timeout(func, args, dst=0)

    @dist_init(faulty_messages=[], messages_to_delay={"SCRIPT_RREF_FETCH_CALL": 1})
    def test_rref_to_here_timeout(self):
        if self.rank != 0:
            return

        dst_rank = (self.rank + 1) % self.world_size
        dst_worker = "worker{}".format(dst_rank)
        rref = rpc.remote(
            dst_worker, torch.add, args=(torch.tensor(1), torch.tensor(1))
        )
        expected_error = get_timeout_error_regex(
            dist_utils.TEST_CONFIG.rpc_backend_name
        )
        with self.assertRaisesRegex(RuntimeError, expected_error):
            rref.to_here(0.01)

        rref.to_here()

    @dist_init(faulty_messages=[])
    def test_rpc_builtin_timeout(self):
        next_rank = (self.rank + 1) % self.world_size
        dst_worker = worker_name(next_rank)
        expected_error = get_timeout_error_regex(
            dist_utils.TEST_CONFIG.rpc_backend_name
        )
        # PYTHON_CALL message types which correspond to Python UDF over RPC
        # by default get a delay (see faulty_rpc_agent_test_fixture)
        with self.assertRaisesRegex(RuntimeError, expected_error):
            rpc.rpc_sync(
                dst_worker,
                torch.add,
                args=(torch.tensor(1), torch.tensor(1)),
                timeout=1,
            )

        fut = rpc.rpc_async(
            dst_worker, torch.add, args=(torch.tensor(1), torch.tensor(1)), timeout=1
        )
        with self.assertRaisesRegex(RuntimeError, expected_error):
            fut.wait()

        # Ensure that the currently set default timeout is large enough such
        # that RPCs with delays still complete.
        self.assertEqual(rpc.constants.DEFAULT_RPC_TIMEOUT_SEC, rpc.get_rpc_timeout())
        fut = rpc.rpc_async(
            dst_worker, torch.add, args=(torch.tensor(1), torch.tensor(1))
        )
        fut.wait()

        # Ensure timeout if we set a new default and don't override
        rpc._set_rpc_timeout(0.001)
        fut = rpc.rpc_async(
            dst_worker, torch.add, args=(torch.tensor(1), torch.tensor(1))
        )
        with self.assertRaisesRegex(RuntimeError, expected_error):
            fut.wait()

        # Ensure run to completion if we specify timeout of 0
        fut = rpc.rpc_async(
            dst_worker, torch.add, args=(torch.tensor(1), torch.tensor(1)), timeout=0
        )
        fut.wait()
        # Reset for clean shutdown
        rpc._set_rpc_timeout(rpc.constants.DEFAULT_RPC_TIMEOUT_SEC)

    @dist_init(faulty_messages=[], messages_to_delay={"SCRIPT_CALL": 1.5})
    def test_rpc_script_timeout(self):
        next_rank = (self.rank + 1) % self.world_size
        dst_worker = worker_name(next_rank)
        expected_error = get_timeout_error_regex(dist_utils.TEST_CONFIG.rpc_backend_name)
        with self.assertRaisesRegex(RuntimeError, expected_error):
            rpc.rpc_sync(dst_worker, my_script_func, args=(torch.tensor(1),), timeout=1)

        fut = rpc.rpc_async(dst_worker, my_script_func, args=(torch.tensor(1),), timeout=1)
        with self.assertRaisesRegex(RuntimeError, expected_error):
            fut.wait()

        # Ensure that the currently set default timeout is large enough such
        # that RPCs with delays still complete.
        self.assertEqual(rpc.constants.DEFAULT_RPC_TIMEOUT_SEC, rpc.get_rpc_timeout())
        fut = rpc.rpc_async(
            dst_worker, my_script_func, args=(torch.tensor(1),)
        )
        fut.wait()

        # Ensure timeout if we set a new default and don't override
        rpc._set_rpc_timeout(0.001)
        fut = rpc.rpc_async(
            dst_worker, my_script_func, args=(torch.tensor(1),)
        )
        with self.assertRaisesRegex(RuntimeError, expected_error):
            fut.wait()

        # Ensure run to completion if we specify timeout of 0
        rpc._set_rpc_timeout(0.001)
        fut = rpc.rpc_async(
            dst_worker, my_script_func, args=(torch.tensor(1),), timeout=0
        )
        fut.wait()
        # Reset for clean shutdown
        rpc._set_rpc_timeout(rpc.constants.DEFAULT_RPC_TIMEOUT_SEC)

class TensorPipeAgentRpcTest(RpcTest):

    # FIXME Merge this test with the corresponding one in RpcTest.
    @dist_init(setup_rpc=False)
    def test_set_and_get_num_worker_threads(self):
        NUM_THREADS = 27
        rpc_backend_options = rpc.TensorPipeRpcBackendOptions(
            init_method=self.rpc_backend_options.init_method,
            num_worker_threads=NUM_THREADS
        )
        rpc.init_rpc(
            name=worker_name(self.rank),
            backend=self.rpc_backend,
            rank=self.rank,
            world_size=self.world_size,
            rpc_backend_options=rpc_backend_options,
        )

        info = rpc.api._get_current_rpc_agent().get_debug_info()
        self.assertEqual(int(info["agent.thread_pool_size"]), NUM_THREADS)
        rpc.shutdown()

    # FIXME Merge this test with the corresponding one in RpcTest.
    @dist_init(setup_rpc=False)
    def test_tensorpipe_set_default_timeout(self):
        timeout = 0.5
        rpc_backend_options = rpc.TensorPipeRpcBackendOptions(
            init_method=self.rpc_backend_options.init_method,
            num_worker_threads=self.rpc_backend_options.num_worker_threads,
            rpc_timeout=timeout
        )
        rpc.init_rpc(
            name=worker_name(self.rank),
            backend=self.rpc_backend,
            rank=self.rank,
            world_size=self.world_size,
            rpc_backend_options=rpc_backend_options,
        )

        default_timeout = rpc.get_rpc_timeout()
        self.assertEqual(default_timeout, timeout)
        rpc.shutdown()

    # FIXME Merge this test with the corresponding one in RpcTest.
    @dist_init(setup_rpc=False)
    def test_tensorpipe_options_throw_on_timedelta_timeout(self):
        from datetime import timedelta

        timeout = timedelta()
        # Ensure that constructing TensorPipeRpcBackendOptions with timedelta fails
        with self.assertRaisesRegex(TypeError, "incompatible constructor arguments"):
            rpc_backend_options = rpc.TensorPipeRpcBackendOptions(
                init_method=self.rpc_backend_options.init_method,
                num_worker_threads=self.rpc_backend_options.num_worker_threads,
                rpc_timeout=timeout,
            )<|MERGE_RESOLUTION|>--- conflicted
+++ resolved
@@ -457,22 +457,6 @@
 
 
 class RpcTest(RpcAgentTestFixture):
-<<<<<<< HEAD
-=======
-    def _skip_if_tensorpipe_agent(test_func):  # noqa: B902
-        @wraps(test_func)
-        def wrapped_test_func(self):
-            if self.rpc_backend == rpc.backend_registry.BackendType.TENSORPIPE:
-                # In theory we should call self.skipTest(reason), but this does
-                # not play well with the test runner, which sees an exception
-                # being raised and marks the test as failed. Thus instead we
-                # make the test a successful no-op.
-                return
-            test_func(self)
-
-        return wrapped_test_func
-
->>>>>>> 0ec8b086
     @dist_init
     def test_worker_id(self):
         n = self.rank + 1
@@ -2032,147 +2016,6 @@
 
         self.assertEqual(result, sum(vals))
 
-<<<<<<< HEAD
-=======
-    @requires_process_group_agent("PROCESS_GROUP rpc backend specific test, skip")
-    @_skip_if_tensorpipe_agent
-    def test_single_threaded_rref_owner(self):
-        # We need a process group in order to perform a barrier at the end.
-        dist.init_process_group(
-            backend="gloo",
-            init_method=self.init_method,
-            rank=self.rank,
-            world_size=self.world_size,
-        )
-
-        # This test aims to verify if the server can handle all internal RPC
-        # messages using just one thread.
-        caller_rank = 0
-        callee_rank = 1
-        rpc_backend_options = rpc.ProcessGroupRpcBackendOptions(
-            init_method=self.rpc_backend_options.init_method,
-            num_send_recv_threads=1
-        ) if self.rank == callee_rank else self.rpc_backend_options
-
-        rpc.init_rpc(
-            name=worker_name(self.rank),
-            backend=self.rpc_backend,
-            rank=self.rank,
-            world_size=self.world_size,
-            rpc_backend_options=rpc_backend_options,
-        )
-
-        if self.rank == caller_rank:
-            dst = worker_name(callee_rank)
-            rrefs = []
-
-            # makes sure there is no existing OwnerRRefs on dst
-            info = rpc.rpc_sync(dst, get_rref_debug_info)
-            self.assertEqual(0, int(info["num_owner_rrefs"]))
-
-            # creating RRefs on dst
-            for i in range(20):
-                rrefs.append(
-                    rpc.remote(dst, delayed_add, args=(torch.zeros(2, 2), i))
-                )
-
-            # using RRefs on dst
-            futs = []
-            for i in range(len(rrefs)):
-                futs.append(
-                    rpc.rpc_async(dst, my_rref_function, args=(rrefs[i], rrefs[i]))
-                )
-
-            # wait for results and check
-            for i in range(len(futs)):
-                self.assertEqual(2 * (torch.zeros(2, 2) + i), futs[i].wait())
-
-            # check we created the expected number of RRefs on dst
-            info = rpc.rpc_sync(dst, get_rref_debug_info)
-            num_owner_rrefs = int(info["num_owner_rrefs"])
-            self.assertEqual(len(futs), num_owner_rrefs)
-
-            # trigger RRef deletion
-            del futs
-            del rrefs
-
-            # wait until OwnerRRefs are cleared on dst
-            while num_owner_rrefs > 0:
-                info = rpc.rpc_sync(dst, get_rref_debug_info)
-                num_owner_rrefs = int(info["num_owner_rrefs"])
-                time.sleep(0.01)
-
-        # use a barrier to prevent messages sent during shutdown occupies the
-        # only thread on callee (rank == 1) too early.
-        dist.barrier()
-        rpc.shutdown()
-
-    @requires_process_group_agent("PROCESS_GROUP rpc backend specific test, skip")
-    @_skip_if_tensorpipe_agent
-    def test_single_threaded_rref_to_here(self):
-        # We need a process group in order to perform a barrier at the end.
-        dist.init_process_group(
-            backend="gloo",
-            init_method=self.init_method,
-            rank=self.rank,
-            world_size=self.world_size,
-        )
-
-        # This test aims to verify if the server can handle all internal RPC
-        # messages using just one thread.
-        caller_rank = 0
-        callee_rank = 1
-        rpc_backend_options = rpc.ProcessGroupRpcBackendOptions(
-            init_method=self.rpc_backend_options.init_method,
-            num_send_recv_threads=1
-        ) if self.rank == callee_rank else self.rpc_backend_options
-
-        rpc.init_rpc(
-            name=worker_name(self.rank),
-            backend=self.rpc_backend,
-            rank=self.rank,
-            world_size=self.world_size,
-            rpc_backend_options=rpc_backend_options,
-        )
-
-        if self.rank == caller_rank:
-            dst = worker_name(callee_rank)
-            rrefs = []
-
-            # makes sure there is no existing OwnerRRefs on dst
-            info = rpc.rpc_sync(dst, get_rref_debug_info)
-            self.assertEqual(0, int(info["num_owner_rrefs"]))
-
-            # creating RRefs on dst
-            for i in range(20):
-                rrefs.append(
-                    rpc.remote(dst, delayed_add, args=(torch.zeros(2, 2), i))
-                )
-
-            # wait for results and check
-            for i in range(len(rrefs)):
-                self.assertEqual(torch.zeros(2, 2) + i, rrefs[i].to_here())
-
-            # check we created the expected number of RRefs on dst
-            info = rpc.rpc_sync(dst, get_rref_debug_info)
-            num_owner_rrefs = int(info["num_owner_rrefs"])
-            self.assertEqual(len(rrefs), num_owner_rrefs)
-
-            # trigger RRef deletion
-            del rrefs
-
-            # wait until OwnerRRefs are cleared on dst
-            while num_owner_rrefs > 0:
-                info = rpc.rpc_sync(dst, get_rref_debug_info)
-                num_owner_rrefs = int(info["num_owner_rrefs"])
-                time.sleep(0.01)
-
-        # use a barrier to prevent messages sent during shutdown occupies the
-        # only thread on callee (rank == 1) too early.
-        dist.barrier()
-        rpc.shutdown()
-
->>>>>>> 0ec8b086
     # Notice `rpc.api.shutdown()` accesses
     # `_delete_all_user_and_unforked_owner_rrefs` through
     # `torch.distributed.rpc.api`, so patching
@@ -3245,6 +3088,14 @@
 class ProcessGroupAgentRpcTest(RpcTest):
 
     def test_single_threaded_rref_owner(self):
+        # We need a process group in order to perform a barrier at the end.
+        dist.init_process_group(
+            backend="gloo",
+            init_method=self.init_method,
+            rank=self.rank,
+            world_size=self.world_size,
+        )
+
         # This test aims to verify if the server can handle all internal RPC
         # messages using just one thread.
         caller_rank = 0
@@ -3308,6 +3159,14 @@
         rpc.shutdown()
 
     def test_single_threaded_rref_to_here(self):
+        # We need a process group in order to perform a barrier at the end.
+        dist.init_process_group(
+            backend="gloo",
+            init_method=self.init_method,
+            rank=self.rank,
+            world_size=self.world_size,
+        )
+
         # This test aims to verify if the server can handle all internal RPC
         # messages using just one thread.
         caller_rank = 0
