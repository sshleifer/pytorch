--- conflicted
+++ resolved
@@ -205,41 +205,6 @@
            push(stack, c10::Device(pop(stack).toStringRef()));
          },
          aliasAnalysisFromSchema()),
-<<<<<<< HEAD
-     // reference function parse_to_conversion in python_arg_parsing.h
-     Operator(
-         "aten::to.prim_Device(Tensor(a) self, Device? device, int? dtype=None, bool non_blocking=False, bool copy=False) -> Tensor(a|b)",
-         [](Stack* stack) {
-           bool non_blocking;
-           bool copy;
-           pop(stack, non_blocking, copy);
-           c10::optional<at::ScalarType> scalarType =
-               pop(stack).toOptional<at::ScalarType>();
-           c10::optional<c10::Device> device =
-               pop(stack).toOptional<c10::Device>();
-           at::Tensor self = pop(stack).toTensor();
-           push(
-               stack,
-               to_dispatch(self, device, scalarType, non_blocking, copy));
-         },
-         aliasAnalysisFromSchema()),
-     Operator(
-         "aten::to.prim_dtype(Tensor(a) self, int? dtype=None, bool non_blocking=False, bool copy=False) -> Tensor(a|b)",
-         [](Stack* stack) {
-           bool non_blocking;
-           bool copy;
-           pop(stack, non_blocking, copy);
-           c10::optional<at::ScalarType> scalarType =
-               pop(stack).toOptional<at::ScalarType>();
-           c10::optional<c10::Device> device = c10::nullopt;
-           at::Tensor self = pop(stack).toTensor();
-           push(
-               stack,
-               to_dispatch(self, device, scalarType, non_blocking, copy));
-         },
-         aliasAnalysisFromSchema()),
-=======
->>>>>>> b35cdc52
      Operator(
          "aten::to.prim_other(Tensor(a) self, bool non_blocking=False, bool copy=False) -> Tensor(a|b)",
          [](Stack* stack) {
@@ -279,23 +244,6 @@
          },
          aliasAnalysisFromSchema()),
      Operator(
-<<<<<<< HEAD
-         "prim::data(Tensor(a) a) -> Tensor(a)",
-         [](Stack* stack) {
-           at::Tensor a;
-           pop(stack, a);
-           push(stack, autograd::Variable(a).variable_data());
-         },
-         aliasAnalysisFromSchema()),
-     Operator(
-         "prim::is_cuda(Tensor a) -> bool",
-         [](Stack* stack) {
-           at::Tensor a;
-           pop(stack, a);
-           push(stack, a.is_cuda());
-         },
-         aliasAnalysisFromSchema()),
-     Operator(
          "prim::is_sparse(Tensor a) -> bool",
          [](Stack* stack) {
            at::Tensor a;
@@ -317,41 +265,14 @@
            at::Tensor a;
            pop(stack, a);
            push(stack, a.is_quantized());
-=======
-         "prim::is_sparse(Tensor a) -> bool",
-         [](Stack& stack) {
-           at::Tensor a;
-           pop(stack, a);
-           push(stack, a.is_sparse());
-           return 0;
-         },
-         aliasAnalysisFromSchema()),
-     Operator(
-         "prim::is_mkldnn(Tensor a) -> bool",
-         [](Stack& stack) {
-           at::Tensor a;
-           pop(stack, a);
-           push(stack, a.is_mkldnn());
-           return 0;
-         },
-         aliasAnalysisFromSchema()),
-     Operator(
-         "prim::is_quantized(Tensor a) -> bool",
-         [](Stack& stack) {
-           at::Tensor a;
-           pop(stack, a);
-           push(stack, a.is_quantized());
-           return 0;
          },
          aliasAnalysisFromSchema()),
      Operator(
          "prim::is_meta(Tensor a) -> bool",
-         [](Stack& stack) {
+         [](Stack* stack) {
            at::Tensor a;
            pop(stack, a);
            push(stack, a.is_meta());
-           return 0;
->>>>>>> b35cdc52
          },
          aliasAnalysisFromSchema()),
      Operator(
@@ -382,19 +303,6 @@
            push(stack, a.cpu());
          },
          aliasAnalysisFromSchema()),
-<<<<<<< HEAD
-     Operator(
-         "prim::type(Device self) -> str",
-         [](Stack* stack) {
-           auto d = pop(stack);
-           push(
-               stack,
-               DeviceTypeName(d.toDevice().type(), /* lower_case=*/true));
-         },
-         aliasAnalysisFromSchema()),
-=======
-
->>>>>>> b35cdc52
      Operator(
          "prim::index(Device self) -> int?",
          [](Stack* stack) {
@@ -803,20 +711,6 @@
           push(stack, static_cast<int64_t>(string.size()));
         },
         aliasAnalysisFromSchema()),
-<<<<<<< HEAD
-    // tensor length op (size of 1st dimension)
-    Operator(
-        "aten::len.Tensor(Tensor t) -> int",
-        [](Stack* stack) {
-          at::Tensor t = pop(stack).toTensor();
-          if (t.dim() == 0) {
-            AT_ERROR("len() of a 0-d tensor");
-          }
-          push(stack, t.sizes()[0]);
-        },
-        aliasAnalysisFromSchema()),
-=======
->>>>>>> b35cdc52
     Operator(
         "aten::__getitem__.str(str s, int index) -> str",
         [](Stack* stack) {
@@ -1046,61 +940,33 @@
     DEFINE_INT_OP(aten::__round_to_zero_floordiv, a / b),
 
     Operator(
-<<<<<<< HEAD
-        "aten::__range_length(int lo, int hi, int step) -> int",
-        [](Stack* stack) {
-          int64_t lo, hi, step;
-          pop(stack, lo, hi, step);
-          // error handling when step_val = 0 during runtime
-          if (step == 0) {
-            throw std::runtime_error("range() arg 3 must not be zero");
-          }
-          if (step > 0 && lo < hi)
-            push(stack, 1 + (hi - 1 - lo) / step);
-          else if (step < 0 && lo > hi)
-            push(stack, 1 + (lo - 1 - hi) / (0 - step));
-          else
-            push(stack, 0);
-        },
-        aliasAnalysisFromSchema()),
-    Operator(
-        "aten::__derive_index(int index, int start, int step) -> int",
-        [](Stack* stack) {
-          int64_t index, start, step;
-          pop(stack, index, start, step);
-          push(stack, start + index * step);
-=======
         "aten::modf(float a) -> (float, float)",
-        [](Stack& stack) {
+        [](Stack* stack) {
           double a;
           pop(stack, a);
           double b, c;
           b = modf(a, &c);
           push(stack, b, c);
-          return 0;
         },
         aliasAnalysisFromSchema()),
     Operator(
         "aten::frexp(float a) -> (float, int)",
-        [](Stack& stack) {
+        [](Stack* stack) {
           double a;
           pop(stack, a);
           double m;
           int e;
           m = std::frexp(a, &e);
           push(stack, m, e);
-          return 0;
->>>>>>> b35cdc52
         },
         aliasAnalysisFromSchema()),
     Operator(
         "aten::ldexp(float x, int i) -> float",
-        [](Stack& stack) {
+        [](Stack* stack) {
           double a;
           int64_t b;
           pop(stack, a, b);
           push(stack, std::ldexp(a, b));
-          return 0;
         },
         aliasAnalysisFromSchema()),
     DEFINE_BINARY_FLOAT_OP(aten::mathremainder, std::remainder(a, b)),
@@ -1144,46 +1010,12 @@
     DEFINE_UNARY_FLOAT_OP(aten::isnan, std::isnan(a), bool),
     DEFINE_UNARY_FLOAT_OP(aten::isfinite, std::isfinite(a), bool),
     DEFINE_UNARY_FLOAT_OP(aten::isinf, std::isinf(a), bool),
-<<<<<<< HEAD
-    Operator(
-        "aten::modf(float a) -> (float, float)",
-        [](Stack* stack) {
-          double a;
-          pop(stack, a);
-          double b, c;
-          b = modf(a, &c);
-          push(stack, b, c);
-        },
-        aliasAnalysisFromSchema()),
-    Operator(
-        "aten::frexp(float a) -> (float, int)",
-        [](Stack* stack) {
-          double a;
-          pop(stack, a);
-          double m;
-          int e;
-          m = std::frexp(a, &e);
-          push(stack, m, e);
-        },
-        aliasAnalysisFromSchema()),
-    Operator(
-        "aten::ldexp(float x, int i) -> float",
-        [](Stack* stack) {
-          double a;
-          int64_t b;
-          pop(stack, a, b);
-          push(stack, std::ldexp(a, b));
-        },
-        aliasAnalysisFromSchema()),
-    DEFINE_BINARY_FLOAT_OP(aten::mathremainder, std::remainder(a, b)),
-=======
     DEFINE_UNARY_OP(aten::gamma, std::tgamma(a), float, float),
     DEFINE_UNARY_OP(aten::erf, std::erf(a), float, float),
     DEFINE_UNARY_OP(aten::erfc, std::erfc(a), float, float),
     DEFINE_UNARY_OP(aten::expm1, std::expm1(a), float, float),
     DEFINE_UNARY_OP(aten::fabs, std::fabs(a), float, float),
     DEFINE_UNARY_OP(aten::lgamma, std::lgamma(a), float, float),
->>>>>>> b35cdc52
 
     // TODO: move abs to aten namespace because it's schematized!
     DEFINE_UNARY_OP(prim::abs, std::abs(a), int, float),
