#include <torch/csrc/jit/runtime/register_ops_utils.h>

#include <algorithm>
#include <bitset>
#include <cctype>
#include <cmath>
#include <exception>
#include <fstream>
#include <iostream>
#include <limits>
#include <memory>
#include <mutex>
#include <ostream>
#include <stdexcept>
#include <string>
#include <typeinfo>
#include <unordered_map>
#include <unordered_set>
#include <utility>
#include <vector>

namespace torch {
namespace jit {

namespace {

RegisterOperators reg(
    {Operator(
<<<<<<< HEAD
         // note the compiler knows to type TupleIndex more accurately than it
         // is listed here.
         "prim::TupleIndex(Any tup, int i) -> Any",
         [](Stack* stack) {
           int64_t index = pop(stack).toInt();
           auto tuple = pop(stack).toTuple();
           auto norm_index = normalizeIndex(index, tuple->elements().size());
           if (norm_index < 0 ||
               norm_index > static_cast<int64_t>(tuple->elements().size())) {
             throw std::out_of_range("Tuple list index out of range");
           }
           stack->emplace_back(tuple->elements()[norm_index]);
         },
         aliasAnalysisSpecialCase()),
     Operator(
=======
>>>>>>> b35cdc52
         "prim::TupleUnpack(Any tup) -> ...",
         [](Stack* stack) { tupleUnpack(*stack); },
         aliasAnalysisSpecialCase()),
     Operator(
         "prim::unchecked_cast(t x) -> t",
         noop,
         aliasAnalysisSpecialCase()),
     Operator(
         "aten::IntImplicit(Tensor a) -> int",
         [](Stack* stack) {
           at::Tensor a;
           pop(stack, a);
           checkImplicitTensorToNum(a, /*to int*/ true);
           push(stack, a.item<int64_t>());
         },
         aliasAnalysisFromSchema()),
     Operator(
         "aten::FloatImplicit(Tensor a) -> float",
         [](Stack* stack) {
           at::Tensor a;
           pop(stack, a);
           checkImplicitTensorToNum(a, /*to int*/ false);
           push(stack, a.item<double>());
         },
         aliasAnalysisFromSchema()),
     Operator(
         "aten::ScalarImplicit(Tensor a) -> Scalar",
         [](Stack* stack) {
           at::Tensor a;
           pop(stack, a);
           checkImplicitTensorToNum(a, /*to int*/ false);
           push(stack, a.item());
         },
         aliasAnalysisFromSchema()),
     Operator(
         "aten::Bool.Tensor(Tensor a) -> bool",
         [](Stack* stack) {
           at::Tensor a;
           pop(stack, a);
           push(stack, a.is_nonzero());
         },
         aliasAnalysisFromSchema()),
     Operator(
         "aten::Bool.int(int a) -> bool",
         [](Stack* stack) {
           int64_t i;
           pop(stack, i);
           push(stack, (bool)i);
         },
         aliasAnalysisFromSchema()),
     Operator(
         "aten::Bool.float(float a) -> bool",
         [](Stack* stack) {
           double d;
           pop(stack, d);
           push(stack, (bool)d);
         },
         aliasAnalysisFromSchema()),
     Operator(
         "aten::Float.Tensor(Tensor a) -> float",
         [](Stack* stack) {
           at::Tensor a;
           pop(stack, a);
           push(stack, a.item<double>());
         },
         aliasAnalysisFromSchema()),
     Operator(
         "aten::Float.Scalar(Scalar a) -> float",
         [](Stack* stack) {
           IValue scalar;
           pop(stack, scalar);
           if (scalar.isDouble()) {
             push(stack, std::move(scalar));
           } else {
             push(stack, static_cast<double>(scalar.toInt()));
           }
         },
         aliasAnalysisFromSchema()),
     Operator(
         "aten::Float.int(int a) -> float",
         [](Stack* stack) {
           int64_t i;
           pop(stack, i);
           push(stack, (float)i);
         },
         aliasAnalysisFromSchema()),
     Operator(
         "aten::Float.bool(bool a) -> float",
         [](Stack* stack) {
           bool b;
           pop(stack, b);
           push(stack, (float)b);
         },
         aliasAnalysisFromSchema()),
     Operator(
         "aten::Float.str(str a) -> float",
         [](Stack* stack) {
           auto s = pop(stack).toString();
           std::string::size_type sz;
           double b = c10::stod(s->string(), &sz);
           if (sz == s->string().size()) {
             push(stack, b);
           } else {
             std::stringstream error_str;
             error_str << "could not convert string "
                       << "to float: '" << s->string() << "'";
             throw std::runtime_error(error_str.str());
           }
         },
         aliasAnalysisFromSchema()),
     Operator(
         "aten::format(str self, ...) -> str",
         [](Stack* stack) {
           size_t num_inputs = pop(stack).toInt();
           format(*stack, num_inputs);
         },
         aliasAnalysisFromSchema()),
     Operator(
         "prim::NumToTensor.Scalar(Scalar a) -> Tensor",
         [](Stack* stack) {
           at::Scalar s;
           pop(stack, s);
           push(stack, at::scalar_to_tensor(s));
         },
         aliasAnalysisFromSchema()),
     Operator(
         "prim::RaiseException(str msg) -> ()",
         [](Stack* stack) { throw JITException(pop(stack).toStringRef()); },
         aliasAnalysisFromSchema()),
     Operator(
         "aten::Size(int[] sizes) -> int[]",
         [](Stack* stack) {},
         aliasAnalysisFromSchema()),
     Operator(
         "aten::size(Tensor self) -> int[]",
         [](Stack* stack) {
           auto t = std::move(pop(stack)).toTensor();
           pack(stack, t.sizes().vec());
         },
         aliasAnalysisFromSchema()),
     Operator(
         // note the compiler knows to type TupleIndex more accurately than it
         // is listed here.
         "prim::TupleIndex(Any tup, int i) -> Any",
         [](Stack* stack) {
           int64_t index = pop(stack).toInt();
           auto tuple = pop(stack).toTuple();
           auto norm_index = normalizeIndex(index, tuple->elements().size());
           if (norm_index < 0 ||
               norm_index > static_cast<int64_t>(tuple->elements().size())) {
             throw std::out_of_range("Tuple list index out of range");
           }
           stack->emplace_back(tuple->elements()[norm_index]);
         },
         aliasAnalysisSpecialCase()),
     Operator(
         "aten::ne.int_list(int[] a, int[] b) -> bool",
         listNe<int64_t>,
         aliasAnalysisFromSchema()),
     Operator(
         "prim::unchecked_unwrap_optional(t(a)? optional) -> t(a)",
         noop,
         aliasAnalysisFromSchema()),
     Operator(
         "prim::device(Tensor a) -> Device",
         [](Stack* stack) { push(stack, pop(stack).toTensor().device()); },
         aliasAnalysisFromSchema()),
     Operator(
         "prim::dtype(Tensor a) -> int",
         [](Stack* stack) {
           at::Tensor a;
           pop(stack, a);
           push(stack, static_cast<int64_t>(a.scalar_type()));
         },
         aliasAnalysisFromSchema()),
     Operator(
         "aten::__not__(bool self) -> bool",
         [](Stack* stack) { push(stack, !pop(stack).toBool()); },
         aliasAnalysisFromSchema()),
     Operator(
         "aten::__is__(t1 self, t2 obj) -> bool",
         [](Stack* stack) {
           IValue self, obj;
           pop(stack, self, obj);
           push(stack, self.is(obj));
         },
         aliasAnalysisFromSchema()),
     Operator(
         "aten::__isnot__(t1 self, t2 obj) -> bool",
         [](Stack* stack) {
           IValue self, obj;
           pop(stack, self, obj);
           push(stack, !self.is(obj));
         },
         aliasAnalysisFromSchema()),
     Operator(
         "aten::element_size(Tensor self) -> int",
         [](Stack* stack) {
           at::Tensor arg = pop(stack).toTensor();
           push(stack, arg.element_size());
         },
         aliasAnalysisFromSchema()),
     Operator(
         "aten::numel(Tensor self) -> int",
         [](Stack* stack) {
           at::Tensor arg = pop(stack).toTensor();
           push(stack, arg.numel());
         },
         aliasAnalysisFromSchema()),
     Operator(
         "aten::dim(Tensor self) -> int",
         [](Stack* stack) {
           at::Tensor arg = pop(stack).toTensor();
           push(stack, arg.dim());
         },
         aliasAnalysisFromSchema()),
     Operator(
         "aten::get_device(Tensor self) -> int",
         [](Stack* stack) {
           RECORD_FUNCTION("get_device", std::vector<c10::IValue>());
           auto result =
               at::get_device((std::move(peek(stack, 0, 1))).toTensor());
           drop(stack, 1);
           pack(stack, result);
         },
         aliasAnalysisFromSchema()),
     Operator(
         "aten::storage_offset(Tensor self) -> int",
         [](Stack* stack) {
           RECORD_FUNCTION("storage_offset", std::vector<c10::IValue>());
           auto result =
               ((std::move(peek(stack, 0, 1))).toTensor()).storage_offset();
           drop(stack, 1);
           pack(stack, result);
         },
         aliasAnalysisFromSchema()),
     Operator(
         "aten::is_contiguous(Tensor self) -> bool",
         [](Stack* stack) {
           RECORD_FUNCTION("is_contiguous", std::vector<c10::IValue>());
           auto result =
               ((std::move(peek(stack, 0, 1))).toTensor()).is_contiguous();
           drop(stack, 1);
           pack(stack, result);
         },
         aliasAnalysisFromSchema()),
     // only used internally in range() translation
     Operator(
         "aten::__range_length(int lo, int hi, int step) -> int",
         [](Stack& stack) {
           int64_t lo, hi, step;
           pop(stack, lo, hi, step);
           // error handling when step_val = 0 during runtime
           if (step == 0) {
             throw std::runtime_error("range() arg 3 must not be zero");
           }
           if (step > 0 && lo < hi)
             push(stack, 1 + (hi - 1 - lo) / step);
           else if (step < 0 && lo > hi)
             push(stack, 1 + (lo - 1 - hi) / (0 - step));
           else
             push(stack, 0);
           return 0;
         },
         aliasAnalysisFromSchema()),
     Operator(
         "aten::__derive_index(int index, int start, int step) -> int",
         [](Stack& stack) {
           int64_t index, start, step;
           pop(stack, index, start, step);
           push(stack, start + index * step);
           return 0;
         },
         aliasAnalysisFromSchema()),
     // these ops are generic over the list element type.
     // CREATING GENERIC_LIST_OPS
     Operator(
         "aten::select.t(t[](a) list, int idx) -> t(*)",
         listSelect,
         aliasAnalysisFromSchema()),
     Operator(
         "aten::__getitem__.t(t[](a) list, int idx) -> t(*)",
         listSelect,
         aliasAnalysisFromSchema()),
     Operator(
         "aten::append.t(t[](a!) self, t(c -> *) el) -> t[](a!)",
         listAppend,
         aliasAnalysisFromSchema()),
     Operator(
         "aten::reverse.t(t[](a!) self) -> ()",
         listReverse,
         aliasAnalysisFromSchema()),
     Operator(
         "aten::extend.t(t[](a!) self, t[] other) -> ()",
         listExtend,
         aliasAnalysisFromSchema()),
     Operator(
         "aten::copy.t(t[](a) self) -> t[]",
         listCopy,
         aliasAnalysisFromSchema()),
     Operator(
         "aten::_set_item.t(t [](a!) l, int idx, t(b -> *) el) -> t[](a!)",
         listSetItem,
         aliasAnalysisFromSchema()),
     Operator(
         "aten::clear.t(t[](a!) self) -> ()",
         listClear,
         aliasAnalysisFromSchema()),
     Operator(
         "aten::Delete.t(t[](a!) self, int idx) -> ()",
         listDelete,
         aliasAnalysisFromSchema()),
     Operator(
         "aten::insert.t(t[](a!) self, int idx, t(b -> *) el) -> ()",
         listInsert,
         aliasAnalysisFromSchema()),
     Operator(
         "aten::pop.t(t[](a!) self, int idx=-1) -> t(*)",
         listPop,
         aliasAnalysisFromSchema()),
     Operator(
         "aten::add.t(t[] a, t[] b) -> t[]",
         listAdd,
         aliasAnalysisFromSchema()),
     Operator(
         "aten::add_.t(t[](a!) self, t[] b) -> t[]",
         listInplaceAdd,
         aliasAnalysisFromSchema()),
     Operator(
         "aten::slice.t(t[] l, int start, int end=9223372036854775807, int step=1) -> t[]",
         listSlice,
         aliasAnalysisFromSchema()),
     Operator(
         "aten::list.t(t[] l) -> t[]",
         listList,
         aliasAnalysisFromSchema()),
     Operator(
         "aten::mul.left_t(t[] l, int n) -> t[]",
         listMulIntLeft,
         aliasAnalysisFromSchema()),
     Operator(
         "aten::mul.right_(int n, t[] l) -> t[]",
         listMulIntRight,
         aliasAnalysisFromSchema()),
     Operator(
         "aten::mul_.t(t[](a!) l, int n) -> t[](a!)",
         listMulIntLeftInPlace,
         aliasAnalysisFromSchema()),
     Operator("aten::len.t(t[] a) -> int", listLen, aliasAnalysisFromSchema()),
     Operator(
         "aten::eq.int_list(int[] a, int[] b) -> bool",
         listEq<int64_t>,
         aliasAnalysisFromSchema()),
     Operator(
         "prim::Uninitialized() -> Any",
         [](Stack* stack) { push(stack, IValue::uninitialized()); },
         aliasAnalysisSpecialCase()),
     Operator(
         "prim::Print(...) -> ()",
         [](Stack* stack) {
           auto num_inputs = pop(stack).toInt();
           std::stringstream ss;
           bool first = true;
           for (const IValue& i : last(stack, num_inputs)) {
             if (!first)
               ss << " ";
             first = false;
             ss << i;
           }
           drop(stack, num_inputs);
           ss << std::endl;
           auto* handler = getPrintHandler();
           TORCH_INTERNAL_ASSERT(handler);
           handler(ss.str());
         },
         aliasAnalysisSpecialCase()),
     DEFINE_COMPARISON_OP(aten::eq, a == b),
     DEFINE_COMPARISON_OP(aten::ne, a != b),
     DEFINE_COMPARISON_OP(aten::lt, a < b),
     DEFINE_COMPARISON_OP(aten::gt, a > b),
     DEFINE_COMPARISON_OP(aten::le, a <= b),
     DEFINE_COMPARISON_OP(aten::ge, a >= b),
     DEFINE_BINARY_OP(aten::add, a + b),
     DEFINE_BINARY_OP(aten::sub, a - b),
     DEFINE_BINARY_OP(aten::mul, a* b),
     DEFINE_BOOL_OP(aten::__and__, a&& b),
     DEFINE_BOOL_OP(aten::__or__, a || b),
     DEFINE_BOOL_OP(aten::__xor__, a != b),
     DEFINE_UNARY_OP(aten::floor, floor(a), int, int),
     DEFINE_UNARY_OP(aten::ceil, ceil(a), int, int),
     DEFINE_UNARY_OP(aten::neg, -a, int, float),
     // Pass in two ops for handling int and float separately as % in C++ only
     // works for int The modulus calculation is different between C++ and
     // Python (on negative), we preserve the python behavior as it's more
     // common and match python syntax, hence the conversion.
     DEFINE_GENERIC_OP(
         aten::remainder,
         (b + (a % b)) % b,
         fmod((b + fmod(a, b)), b),
         int,
         float),
     DEFINE_INT_FLOAT_OP(aten::remainder, fmod((b + fmod(a, b)), b), float),
     DEFINE_SCALAR_BINARY_OP(
         aten::remainder,
         (b + (a % b)) % b,
         fmod((b + fmod(a, b)), b),
         Scalar),
     // NB: This is the python truediv operation
     DEFINE_GENERIC_OP(
         aten::div,
         static_cast<double>(a) / static_cast<double>(b),
         a / b,
         float,
         float),
     DEFINE_SCALAR_BINARY_OP(
         aten::div,
         static_cast<double>(a) / static_cast<double>(b),
         a / b,
         float),
     DEFINE_GENERIC_OP(
         aten::floordiv,
         floordiv(a, b),
         std::floor(a / b),
         int,
         float),
     DEFINE_INT_FLOAT_OP(aten::floordiv, std::floor(a / b), float),
     DEFINE_SCALAR_BINARY_OP(
         aten::floordiv,
         floordiv(a, b),
         std::floor(a / b),
         Scalar),
     // int ** int produces a float, because negative exponents produce float
     // results
     DEFINE_GENERIC_OP(
         aten::pow,
         static_cast<double>(pow(a, b)),
         static_cast<double>(pow(a, b)),
         float,
         float),
     DEFINE_INT_FLOAT_OP(aten::pow, pow(a, b), float),
     DEFINE_SCALAR_BINARY_OP(
         aten::pow,
         static_cast<double>(pow(a, b)),
         static_cast<double>(pow(a, b)),
         float),
     DEFINE_SCALAR_BINARY_OP(
         aten::pow.Scalar,
         static_cast<double>(pow(a, b)),
         static_cast<double>(pow(a, b)),
         Scalar),
     DEFINE_INT_OP(aten::pow.int_to_int, pow(a, b)),
     // min and max are in prim:: because there is a difference between
     // the python builtin 'min' and 'torch.min'
     DEFINE_BINARY_OP(prim::min, a < b ? a : b),
     DEFINE_BINARY_OP(prim::max, a > b ? a : b),
     Operator(
         "prim::type(Device self) -> str",
         [](Stack& stack) {
           auto d = pop(stack);
           push(
               stack,
               DeviceTypeName(d.toDevice().type(), /* lower_case=*/true));
           return 0;
         },
         aliasAnalysisFromSchema()),
     // tensor length op (size of 1st dimension)
     Operator(
         "aten::len.Tensor(Tensor t) -> int",
         [](Stack& stack) {
           at::Tensor t = pop(stack).toTensor();
           if (t.dim() == 0) {
             AT_ERROR("len() of a 0-d tensor");
           }
           push(stack, t.sizes()[0]);
           return 0;
         },
         aliasAnalysisFromSchema()),
     //
     // create a clone of these declarations with a _hacked_twin overload name
     // and nullability scrubbed from TensorList arg types
     // TOOD find out why this exists and how to do it without the hack
     //
     Operator(
         "aten::index.Tensor_hacked_twin(Tensor self, Tensor[] indices) -> Tensor",
         [](Stack* stack) {
           auto indices = pop(stack).toTensorVector();
           auto self = pop(stack).toTensor();
           auto result = at::index(self, indices);
           push(stack, std::move(result));
         },
         aliasAnalysisFromSchema()),
     Operator(
         "aten::_index_put_impl_.hacked_twin(Tensor(a!) self, Tensor[] indices, Tensor values, bool accumulate=False, bool unsafe=False) -> Tensor(a!)",
         [](Stack* stack) {
           auto unsafe = pop(stack).toBool();
           auto accumulate = pop(stack).toBool();
           auto values = pop(stack).toTensor();
           auto indices = pop(stack).toTensorVector();
           auto self = pop(stack).toTensor();
           auto result =
               at::_index_put_impl_(self, indices, values, accumulate, unsafe);
           push(stack, std::move(result));
         },
         aliasAnalysisFromSchema()),
     Operator(
         "aten::index_put_.hacked_twin(Tensor(a!) self, Tensor[] indices, Tensor values, bool accumulate=False) -> Tensor(a!)",
         [](Stack* stack) {
           auto accumulate = pop(stack).toBool();
           auto values = pop(stack).toTensor();
           auto indices = pop(stack).toTensorVector();
           auto self = pop(stack).toTensor();
           auto result = at::index_put_(self, indices, values, accumulate);
           push(stack, std::move(result));
         },
         aliasAnalysisFromSchema()),
     Operator(
         "aten::index_put.hacked_twin(Tensor self, Tensor[] indices, Tensor values, bool accumulate=False) -> Tensor",
         [](Stack* stack) {
           auto accumulate = pop(stack).toBool();
           auto values = pop(stack).toTensor();
           auto indices = pop(stack).toTensorVector();
           auto self = pop(stack).toTensor();
           auto result = at::index_put_(self, indices, values, accumulate);
           push(stack, std::move(result));
         },
         aliasAnalysisFromSchema()),
     // reference function parse_to_conversion in python_arg_parsing.h
     Operator(
         "aten::to.prim_Device(Tensor(a) self, Device? device, int? dtype=None, bool non_blocking=False, bool copy=False) -> Tensor(a|b)",
         [](Stack& stack) {
           bool non_blocking;
           bool copy;
           pop(stack, non_blocking, copy);
           c10::optional<at::ScalarType> scalarType =
               pop(stack).toOptional<at::ScalarType>();
           c10::optional<c10::Device> device =
               pop(stack).toOptional<c10::Device>();
           at::Tensor self = pop(stack).toTensor();
           push(
               stack,
               to_dispatch(self, device, scalarType, non_blocking, copy));
           return 0;
         },
         aliasAnalysisFromSchema()),
     Operator(
         "aten::to.prim_dtype(Tensor(a) self, int? dtype=None, bool non_blocking=False, bool copy=False) -> Tensor(a|b)",
         [](Stack& stack) {
           bool non_blocking;
           bool copy;
           pop(stack, non_blocking, copy);
           c10::optional<at::ScalarType> scalarType =
               pop(stack).toOptional<at::ScalarType>();
           c10::optional<c10::Device> device = c10::nullopt;
           at::Tensor self = pop(stack).toTensor();
           push(
               stack,
               to_dispatch(self, device, scalarType, non_blocking, copy));
           return 0;
         },
         aliasAnalysisFromSchema()),
     Operator(
         "prim::is_cuda(Tensor a) -> bool",
         [](Stack& stack) {
           at::Tensor a;
           pop(stack, a);
           push(stack, a.is_cuda());
           return 0;
         },
         aliasAnalysisFromSchema()),
     Operator(
         "prim::data(Tensor(a) a) -> Tensor(a)",
         [](Stack& stack) {
           at::Tensor a;
           pop(stack, a);
           push(stack, autograd::Variable(a).variable_data());
           return 0;
         },
         aliasAnalysisFromSchema()),
// these ops are not defined for Tensor
#define CREATE_COMPARATOR_LIST_OPS_SPECIALIZED(decl_type, value_type)         \
  Operator(                                                                   \
      "prim::min." decl_type "_list(" decl_type "[] l, " decl_type            \
      "[] r) -> " decl_type "[]",                                             \
      minList<value_type>,                                                    \
      aliasAnalysisFromSchema()),                                             \
      Operator(                                                               \
          "prim::max." decl_type "_list(" decl_type "[] l, " decl_type        \
          "[] r) -> " decl_type "[]",                                         \
          maxList<value_type>,                                                \
          aliasAnalysisFromSchema()),                                         \
      Operator(                                                               \
          "prim::min.self_" decl_type "(" decl_type "[] self) -> " decl_type, \
          listMin<value_type>,                                                \
          aliasAnalysisFromSchema()),                                         \
      Operator(                                                               \
          "prim::max.self_" decl_type "(" decl_type "[] self) -> " decl_type, \
          listMax<value_type>,                                                \
          aliasAnalysisFromSchema()),
     CREATE_COMPARATOR_LIST_OPS_SPECIALIZED("int", int64_t)
         CREATE_COMPARATOR_LIST_OPS_SPECIALIZED("float", double)
             CREATE_COMPARATOR_LIST_OPS_SPECIALIZED("bool", bool)
#undef CREATE_COMPARATOR_LIST_OPS_SPECIALIZED
    });

void dictSetItem(Stack* stack) {
  auto value = pop(stack);
  auto idx = pop(stack);
  auto dict = pop(stack).toGenericDict();
  dict.insert_or_assign(std::move(idx), std::move(value));
}

void dictLen(Stack* stack) {
  auto dict = pop(stack).toGenericDict();
  push(stack, int64_t(dict.size()));
}

void dictValues(Stack* stack) {
  auto dict = pop(stack).toGenericDict();
  auto values = c10::impl::GenericList(dict.valueType());
  for (const auto& entry : dict) {
    values.emplace_back(entry.value());
  }
  push(stack, values);
}

void dictKeys(Stack* stack) {
  auto dict = pop(stack).toGenericDict();
  auto keys = c10::impl::GenericList(dict.keyType());
  for (const auto& entry : dict) {
    keys.emplace_back(entry.key());
  }
  push(stack, keys);
}

void dictIndex(Stack* stack) {
  auto key = pop(stack);
  auto dict = pop(stack).toGenericDict();
  auto value = dict.find(key);
  if (value == dict.end()) {
    AT_ERROR("KeyError: ", key);
  }
  push(stack, value->value());
}

template <bool has_default>
void dictGet(Stack* stack) {
  IValue default_value;
  if (has_default) {
    default_value = pop(stack);
  }
  auto key = pop(stack);
  auto dict = pop(stack).toGenericDict();
  auto value = dict.find(key);
  if (value == dict.end()) {
    push(stack, std::move(default_value));
  } else {
    push(stack, value->value());
  }
}

// If the key is in the dict, return it. Else set it to the default value and
// return that.
void dictSetDefault(Stack* stack) {
  auto default_value = pop(stack);
  auto key = pop(stack);
  auto dict = pop(stack).toGenericDict();
  auto value = dict.find(key);
  if (value == dict.end()) {
    dict.insert(key, default_value);
    push(stack, std::move(default_value));
  } else {
    push(stack, value->value());
  }
}

template <bool has_default>
void dictPop(Stack* stack) {
  IValue default_value;
  if (has_default) {
    default_value = pop(stack);
  }
  auto key = pop(stack);
  auto dict = pop(stack).toGenericDict();
  auto iter = dict.find(key);
  if (iter == dict.end()) {
    if (has_default) {
      push(stack, default_value);
    } else {
      AT_ERROR("KeyError: ", key);
    }
  } else {
    // note: before erase
    push(stack, iter->value());
    auto erase_count = dict.erase(key);
    TORCH_CHECK(
        erase_count == 1, "Expected to erase 1 item, found ", erase_count);
  }
}

void dictDelete(Stack* stack) {
  dictPop<false>(stack);
  // pop pushes an item on the stack but delete does not, so get rid of it
  pop(stack);
}

void dictPopItem(Stack* stack) {
  auto dict = pop(stack).toGenericDict();
  if (dict.size() == 0) {
    AT_ERROR("popitem(): dictionary is empty");
  }
  auto head_item = dict.begin();

  IValue tuple =
      c10::ivalue::Tuple::create({head_item->key(), head_item->value()});
  auto erase_count = dict.erase(head_item->key());
  TORCH_CHECK(
      erase_count == 1, "Expected to erase 1 item, found ", erase_count);
  push(stack, tuple);
}

void dictContains(Stack* stack) {
  auto key = pop(stack);
  auto dict = pop(stack).toGenericDict();
  push(stack, dict.contains(key));
}

void dictClear(Stack* stack) {
  auto dict = pop(stack).toGenericDict();
  dict.clear();
}

void dictUpdate(Stack* stack) {
  auto to_add = pop(stack).toGenericDict();
  auto dict = pop(stack).toGenericDict();

  for (const auto& item : to_add) {
    dict.insert(item.key(), item.value());
  }
}

void dictItems(Stack* stack) {
  auto dict = pop(stack).toGenericDict();
  auto key_type = dict.keyType();
  auto value_type = dict.valueType();
  auto items =
      c10::impl::GenericList(TupleType::create({key_type, value_type}));
  items.reserve(dict.size());
  for (const auto& item : dict) {
    items.emplace_back(c10::ivalue::Tuple::create({item.key(), item.value()}));
  }
  push(stack, std::move(items));
}

void dictCopy(Stack* stack) {
  push(stack, pop(stack).toGenericDict().copy());
}

void dictConstructFromList(Stack* stack) {
  auto input_list = pop(stack);
  auto list = input_list.toList();
  auto tup_type = list.elementType()->expect<TupleType>();
  auto dict = c10::impl::GenericDict(
      tup_type->elements().at(0), tup_type->elements().at(1));
  dict.reserve(list.size());
  for (IValue input : list) {
    const auto tup = input.toTuple()->elements();
    dict.insert_or_assign(tup[0], tup[1]);
  }
  push(stack, dict);
}

#define CREATE_DICT_OPS(key_type)                                            \
  Operator(                                                                  \
      "aten::len.Dict_" key_type "(Dict(" key_type ", t) self) -> int",      \
      dictLen,                                                               \
      aliasAnalysisFromSchema()),                                            \
      Operator(                                                              \
          "aten::keys." key_type "(Dict(" key_type ", t) self) -> " key_type \
          "[](*)",                                                           \
          dictKeys,                                                          \
          aliasAnalysisFromSchema()),                                        \
      Operator(                                                              \
          "aten::values." key_type "(Dict(" key_type ", t) self) -> t[](*)", \
          dictValues,                                                        \
          aliasAnalysisFromSchema()),                                        \
      Operator(                                                              \
          "aten::__getitem__.Dict_" key_type "(Dict(" key_type               \
          ", t) self, " key_type " key) -> t(*)",                            \
          dictIndex,                                                         \
          aliasAnalysisFromSchema()),                                        \
      Operator(                                                              \
          "aten::get." key_type "(Dict(" key_type ", t) self, " key_type     \
          " key) -> t(*)?",                                                  \
          dictGet<false>,                                                    \
          aliasAnalysisFromSchema()),                                        \
      Operator(                                                              \
          "aten::get.default_" key_type "(Dict(" key_type                    \
          ", t) self, " key_type " key, t default_value) -> t(*)",           \
          dictGet<true>,                                                     \
          aliasAnalysisFromSchema()),                                        \
      Operator(                                                              \
          "aten::setdefault." key_type "(Dict(" key_type                     \
          ", t)(a!) self, " key_type                                         \
          "(b -> *) key, t(c -> *) default_value) -> t(*)",                  \
          dictSetDefault,                                                    \
          aliasAnalysisFromSchema()),                                        \
      Operator(                                                              \
          "aten::Delete.Dict_" key_type "(Dict(" key_type                    \
          ", t)(a!) self, " key_type " key) -> ()",                          \
          dictDelete,                                                        \
          aliasAnalysisFromSchema()),                                        \
      Operator(                                                              \
          "aten::pop.Dict_" key_type "(Dict(" key_type                       \
          ", t)(a!) self, " key_type " key) -> t(*)",                        \
          dictPop<false>,                                                    \
          aliasAnalysisFromSchema()),                                        \
      Operator(                                                              \
          "aten::pop.Dict_default_" key_type "(Dict(" key_type               \
          ", t)(a!) self, " key_type " key, t default_value) -> t(*)",       \
          dictPop<true>,                                                     \
          aliasAnalysisFromSchema()),                                        \
      Operator(                                                              \
          "aten::popitem." key_type "(Dict(" key_type                        \
          ", t)(a!) self) -> ((" key_type ", t))",                           \
          dictPopItem,                                                       \
          aliasAnalysisFromSchema()),                                        \
      Operator(                                                              \
          "aten::clear." key_type "(Dict(" key_type ", t)(a!) self) -> ()",  \
          dictClear,                                                         \
          aliasAnalysisFromSchema()),                                        \
      Operator(                                                              \
          "aten::update." key_type "(Dict(" key_type                         \
          ", t)(a!) self, Dict(" key_type ", t)(a!) to_add) -> ()",          \
          dictUpdate,                                                        \
          aliasAnalysisFromSchema()),                                        \
      Operator(                                                              \
          "aten::items." key_type "(Dict(" key_type                          \
          ", t) self) -> ((" key_type ", t)[])",                             \
          dictItems,                                                         \
          aliasAnalysisFromSchema()),                                        \
      Operator(                                                              \
          "aten::copy.Dict_" key_type "(Dict(" key_type                      \
          ", t)(a) self) -> Dict(" key_type ", t)",                          \
          dictCopy,                                                          \
          aliasAnalysisFromSchema()),                                        \
      Operator(                                                              \
          "aten::__contains__." key_type "(Dict(" key_type                   \
          ", t) dict, " key_type " key) -> bool",                            \
          dictContains,                                                      \
          aliasAnalysisFromSchema()),                                        \
      Operator(                                                              \
          "aten::_set_item." key_type "(Dict(" key_type                      \
          ", t)(a!) l, " key_type "(b -> *) idx, t(c -> *) v) -> ()",        \
          dictSetItem,                                                       \
          aliasAnalysisFromSchema()),                                        \
      Operator(                                                              \
          "aten::dict." key_type "((" key_type                               \
          ", tVal)[] inputs) -> Dict(" key_type ", tVal)",                   \
          dictConstructFromList,                                             \
          aliasAnalysisFromSchema())

RegisterOperators reg_dict_ops({
    CREATE_DICT_OPS("str"),
    CREATE_DICT_OPS("int"),
    CREATE_DICT_OPS("float"),
    CREATE_DICT_OPS("Tensor"),
});

} // namespace
} // namespace jit
} // namespace torch<|MERGE_RESOLUTION|>--- conflicted
+++ resolved
@@ -26,24 +26,6 @@
 
 RegisterOperators reg(
     {Operator(
-<<<<<<< HEAD
-         // note the compiler knows to type TupleIndex more accurately than it
-         // is listed here.
-         "prim::TupleIndex(Any tup, int i) -> Any",
-         [](Stack* stack) {
-           int64_t index = pop(stack).toInt();
-           auto tuple = pop(stack).toTuple();
-           auto norm_index = normalizeIndex(index, tuple->elements().size());
-           if (norm_index < 0 ||
-               norm_index > static_cast<int64_t>(tuple->elements().size())) {
-             throw std::out_of_range("Tuple list index out of range");
-           }
-           stack->emplace_back(tuple->elements()[norm_index]);
-         },
-         aliasAnalysisSpecialCase()),
-     Operator(
-=======
->>>>>>> b35cdc52
          "prim::TupleUnpack(Any tup) -> ...",
          [](Stack* stack) { tupleUnpack(*stack); },
          aliasAnalysisSpecialCase()),
@@ -293,7 +275,7 @@
      // only used internally in range() translation
      Operator(
          "aten::__range_length(int lo, int hi, int step) -> int",
-         [](Stack& stack) {
+         [](Stack* stack) {
            int64_t lo, hi, step;
            pop(stack, lo, hi, step);
            // error handling when step_val = 0 during runtime
@@ -306,16 +288,14 @@
              push(stack, 1 + (lo - 1 - hi) / (0 - step));
            else
              push(stack, 0);
-           return 0;
          },
          aliasAnalysisFromSchema()),
      Operator(
          "aten::__derive_index(int index, int start, int step) -> int",
-         [](Stack& stack) {
+         [](Stack* stack) {
            int64_t index, start, step;
            pop(stack, index, start, step);
            push(stack, start + index * step);
-           return 0;
          },
          aliasAnalysisFromSchema()),
      // these ops are generic over the list element type.
@@ -501,24 +481,22 @@
      DEFINE_BINARY_OP(prim::max, a > b ? a : b),
      Operator(
          "prim::type(Device self) -> str",
-         [](Stack& stack) {
+         [](Stack* stack) {
            auto d = pop(stack);
            push(
                stack,
                DeviceTypeName(d.toDevice().type(), /* lower_case=*/true));
-           return 0;
          },
          aliasAnalysisFromSchema()),
      // tensor length op (size of 1st dimension)
      Operator(
          "aten::len.Tensor(Tensor t) -> int",
-         [](Stack& stack) {
+         [](Stack* stack) {
            at::Tensor t = pop(stack).toTensor();
            if (t.dim() == 0) {
              AT_ERROR("len() of a 0-d tensor");
            }
            push(stack, t.sizes()[0]);
-           return 0;
          },
          aliasAnalysisFromSchema()),
      //
@@ -573,7 +551,7 @@
      // reference function parse_to_conversion in python_arg_parsing.h
      Operator(
          "aten::to.prim_Device(Tensor(a) self, Device? device, int? dtype=None, bool non_blocking=False, bool copy=False) -> Tensor(a|b)",
-         [](Stack& stack) {
+         [](Stack* stack) {
            bool non_blocking;
            bool copy;
            pop(stack, non_blocking, copy);
@@ -585,12 +563,11 @@
            push(
                stack,
                to_dispatch(self, device, scalarType, non_blocking, copy));
-           return 0;
          },
          aliasAnalysisFromSchema()),
      Operator(
          "aten::to.prim_dtype(Tensor(a) self, int? dtype=None, bool non_blocking=False, bool copy=False) -> Tensor(a|b)",
-         [](Stack& stack) {
+         [](Stack* stack) {
            bool non_blocking;
            bool copy;
            pop(stack, non_blocking, copy);
@@ -601,25 +578,22 @@
            push(
                stack,
                to_dispatch(self, device, scalarType, non_blocking, copy));
-           return 0;
          },
          aliasAnalysisFromSchema()),
      Operator(
          "prim::is_cuda(Tensor a) -> bool",
-         [](Stack& stack) {
+         [](Stack* stack) {
            at::Tensor a;
            pop(stack, a);
            push(stack, a.is_cuda());
-           return 0;
          },
          aliasAnalysisFromSchema()),
      Operator(
          "prim::data(Tensor(a) a) -> Tensor(a)",
-         [](Stack& stack) {
+         [](Stack* stack) {
            at::Tensor a;
            pop(stack, a);
            push(stack, autograd::Variable(a).variable_data());
-           return 0;
          },
          aliasAnalysisFromSchema()),
 // these ops are not defined for Tensor
