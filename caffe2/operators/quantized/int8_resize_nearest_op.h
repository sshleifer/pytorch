#ifndef CAFFE2_OPERATORS_INT8_RESIZE_NEAREST_OP_H_
#define CAFFE2_OPERATORS_INT8_RESIZE_NEAREST_OP_H_

#include "caffe2/core/context.h"
#include "caffe2/core/operator.h"
#include "caffe2/core/tensor_int8.h"
#include "caffe2/operators/quantized/int8_utils.h"

namespace caffe2 {

namespace int8 {

class Int8ResizeNearestOp final : public Operator<CPUContext> {
 public:
  template <class... Args>
  explicit Int8ResizeNearestOp(Args&&... args)
      : Operator<CPUContext>(std::forward<Args>(args)...) {
    width_scale_ = this->template GetSingleArgument<float>("width_scale", 1);
    height_scale_ = this->template GetSingleArgument<float>("height_scale", 1);
<<<<<<< HEAD
    output_dims = this->template GetRepeatedArgument<int>("output_size");
=======
    output_dims = this->template GetRepeatedArgument<int>("output_size", vector<int>{});
>>>>>>> f21e60a1
    CAFFE_ENFORCE_GT(width_scale_, 0);
    CAFFE_ENFORCE_GT(height_scale_, 0);
  }

  bool RunOnDevice() override {
    // Assume NHWC layout.
    const auto& X = Inputs()[0]->template Get<Int8TensorCPU>();
    auto* Y = Outputs()[0]->template GetMutable<Int8TensorCPU>();

    CAFFE_ENFORCE_EQ(4, X.t.dim());

    const int N = X.t.dim32(0);
    const int IH = X.t.dim32(1);
    const int IW = X.t.dim32(2);
    const int C = X.t.dim32(3);
    if (!output_dims.empty()) {
      CAFFE_ENFORCE_EQ(2, output_dims.size(), "Int8ResizeNearest expects 2 dim output size");
      height_scale_ = output_dims[0] / IH;
      width_scale_ = output_dims[1] / IW;
    }
    const int OW = IW * width_scale_;
    const int OH = IH * height_scale_;
    ReinitializeTensor(&Y->t, {N, OH, OW, C}, at::dtype<uint8_t>().device(CPU));
    Y->scale = X.scale;
    Y->zero_point = X.zero_point;

    int32_t Y_offset = this->template GetSingleArgument<int>("Y_zero_point", 0);
    auto Y_scale = this->template GetSingleArgument<float>("Y_scale", 1);
    CHECK_EQ(Y_offset, X.zero_point);
    CHECK_EQ(Y_scale, X.scale);

    const uint8_t* Xdata = X.t.data<uint8_t>();
    uint8_t* Ydata = Y->t.mutable_data<uint8_t>();

    for (int n = 0; n < N; ++n) {
      for (int y = 0; y < OH; ++y) {
        const int in_y = std::min((int)(y / height_scale_), (IH - 1));
        for (int x = 0; x < OW; ++x) {
          const int in_x = std::min((int)(x / width_scale_), (IW - 1));
          std::memcpy(
              &Ydata[C * x + C * OW * y + C * OW * OH * n],
              &Xdata[C * in_x + C * IW * in_y + C * IW * IH * n],
              C);
        }
      }
    }
    return true;
  }

 private:
  float width_scale_;
  float height_scale_;
  vector<int> output_dims;
};

} // namespace int8

} // namespace caffe2

#endif // CAFFE2_OPERATORS_INT8_RESIZE_NEAREST_OP_H_<|MERGE_RESOLUTION|>--- conflicted
+++ resolved
@@ -17,11 +17,7 @@
       : Operator<CPUContext>(std::forward<Args>(args)...) {
     width_scale_ = this->template GetSingleArgument<float>("width_scale", 1);
     height_scale_ = this->template GetSingleArgument<float>("height_scale", 1);
-<<<<<<< HEAD
-    output_dims = this->template GetRepeatedArgument<int>("output_size");
-=======
     output_dims = this->template GetRepeatedArgument<int>("output_size", vector<int>{});
->>>>>>> f21e60a1
     CAFFE_ENFORCE_GT(width_scale_, 0);
     CAFFE_ENFORCE_GT(height_scale_, 0);
   }
