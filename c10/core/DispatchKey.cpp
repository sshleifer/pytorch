--- conflicted
+++ resolved
@@ -49,14 +49,11 @@
     case DispatchKey::TESTING_ONLY_GenericWrapper:
       return "TESTING_ONLY_GenericWrapper";
     case DispatchKey::Profiler:
-      return "Profile";
-<<<<<<< HEAD
-    case DispatchKey::Tracer:
-      return "Trace";
-=======
+      return "Profiler";
     case DispatchKey::Named:
       return "Named";
->>>>>>> 5e144d87
+    case DispatchKey::Tracer:
+      return "Tracer";
     default:
       return "UNKNOWN_TENSOR_TYPE_ID";
   }
