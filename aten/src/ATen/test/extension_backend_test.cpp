#include <gtest/gtest.h>

#include <ATen/ATen.h>
#include <ATen/NativeFunctions.h>
#include <ATen/core/op_registration/op_registration.h>

using namespace at;

static int test_int;

Tensor empty_override(IntArrayRef size, const TensorOptions & options, c10::optional<MemoryFormat> optional_memory_format) {
  test_int = 1;
  auto tensor_impl = c10::make_intrusive<TensorImpl, UndefinedTensorImpl>(
      Storage(
          caffe2::TypeMeta::Make<float>(), 0, at::DataPtr(nullptr, Device(DeviceType::MSNPU, 1)), nullptr, false),
      TensorTypeId::MSNPUTensorId);
  return Tensor(std::move(tensor_impl));
}

Tensor add_override(const Tensor & a, const Tensor & b , Scalar c) {
  test_int = 2;
  return a;
}

TEST(BackendExtensionTest, TestRegisterOp) {
  EXPECT_ANY_THROW(empty({5, 5}, at::kMSNPU));
  auto registry1 = torch::RegisterOperators()
<<<<<<< HEAD
    .op("aten::empty.memory_format(int[] size, *, ScalarType? dtype=None, Layout? layout=None, Device? device=None, bool? pin_memory=None, MemoryFormat? memory_format=None) -> Tensor", torch::RegisterOperators::options()
=======
    .op(torch::RegisterOperators::options()
      .schema("aten::empty.memory_format(int[] size, *, ScalarType? dtype=None, Layout? layout=None, Device? device=None, bool? pin_memory=None, MemoryFormat? memory_format=None) -> Tensor")
>>>>>>> 8ce0b131
      .impl_unboxedOnlyKernel<decltype(empty_override), &empty_override>(TensorTypeId::MSNPUTensorId)
      .aliasAnalysis(c10::AliasAnalysisKind::FROM_SCHEMA));
  Tensor a = empty({5, 5}, at::kMSNPU);
  ASSERT_EQ(a.device().type(), at::kMSNPU);
  ASSERT_EQ(a.device().index(), 1);
  ASSERT_EQ(a.dtype(), caffe2::TypeMeta::Make<float>());
  ASSERT_EQ(test_int, 1);

  Tensor b = empty_like(a, at::kMSNPU);
  ASSERT_EQ(b.device().type(), at::kMSNPU);
  ASSERT_EQ(b.device().index(), 1);
  ASSERT_EQ(b.dtype(), caffe2::TypeMeta::Make<float>());

  EXPECT_ANY_THROW(add(a, b));
  auto registry2 = torch::RegisterOperators()
<<<<<<< HEAD
    .op("aten::add.Tensor(Tensor self, Tensor other, *, Scalar alpha=1) -> Tensor", torch::RegisterOperators::options()
=======
    .op(torch::RegisterOperators::options()
      .schema("aten::add.Tensor(Tensor self, Tensor other, *, Scalar alpha=1) -> Tensor")
>>>>>>> 8ce0b131
      .impl_unboxedOnlyKernel<decltype(add_override), &add_override>(TensorTypeId::MSNPUTensorId)
      .aliasAnalysis(c10::AliasAnalysisKind::FROM_SCHEMA));
  add(a, b);
  ASSERT_EQ(test_int, 2);

  // Ensure that non-MSNPU operator still works
  Tensor d = empty({5, 5}, at::kCPU);
  ASSERT_EQ(d.device().type(), at::kCPU);

  // Attempt to register on a schema that has already has a function
  EXPECT_ANY_THROW(
    torch::RegisterOperators()
<<<<<<< HEAD
      .op("aten::empty.memory_format(int[] size, *, ScalarType? dtype=None, Layout? layout=None, Device? device=None, bool? pin_memory=None, MemoryFormat? memory_format=None) -> Tensor", torch::RegisterOperators::options()
=======
      .op(torch::RegisterOperators::options()
        .schema("aten::empty.memory_format(int[] size, *, ScalarType? dtype=None, Layout? layout=None, Device? device=None, bool? pin_memory=None, MemoryFormat? memory_format=None) -> Tensor")
>>>>>>> 8ce0b131
        .impl_unboxedOnlyKernel<decltype(empty_override), &empty_override>(TensorTypeId::MSNPUTensorId)
        .aliasAnalysis(c10::AliasAnalysisKind::FROM_SCHEMA))
  );
}<|MERGE_RESOLUTION|>--- conflicted
+++ resolved
@@ -25,12 +25,8 @@
 TEST(BackendExtensionTest, TestRegisterOp) {
   EXPECT_ANY_THROW(empty({5, 5}, at::kMSNPU));
   auto registry1 = torch::RegisterOperators()
-<<<<<<< HEAD
-    .op("aten::empty.memory_format(int[] size, *, ScalarType? dtype=None, Layout? layout=None, Device? device=None, bool? pin_memory=None, MemoryFormat? memory_format=None) -> Tensor", torch::RegisterOperators::options()
-=======
     .op(torch::RegisterOperators::options()
       .schema("aten::empty.memory_format(int[] size, *, ScalarType? dtype=None, Layout? layout=None, Device? device=None, bool? pin_memory=None, MemoryFormat? memory_format=None) -> Tensor")
->>>>>>> 8ce0b131
       .impl_unboxedOnlyKernel<decltype(empty_override), &empty_override>(TensorTypeId::MSNPUTensorId)
       .aliasAnalysis(c10::AliasAnalysisKind::FROM_SCHEMA));
   Tensor a = empty({5, 5}, at::kMSNPU);
@@ -46,12 +42,8 @@
 
   EXPECT_ANY_THROW(add(a, b));
   auto registry2 = torch::RegisterOperators()
-<<<<<<< HEAD
-    .op("aten::add.Tensor(Tensor self, Tensor other, *, Scalar alpha=1) -> Tensor", torch::RegisterOperators::options()
-=======
     .op(torch::RegisterOperators::options()
       .schema("aten::add.Tensor(Tensor self, Tensor other, *, Scalar alpha=1) -> Tensor")
->>>>>>> 8ce0b131
       .impl_unboxedOnlyKernel<decltype(add_override), &add_override>(TensorTypeId::MSNPUTensorId)
       .aliasAnalysis(c10::AliasAnalysisKind::FROM_SCHEMA));
   add(a, b);
@@ -64,12 +56,8 @@
   // Attempt to register on a schema that has already has a function
   EXPECT_ANY_THROW(
     torch::RegisterOperators()
-<<<<<<< HEAD
-      .op("aten::empty.memory_format(int[] size, *, ScalarType? dtype=None, Layout? layout=None, Device? device=None, bool? pin_memory=None, MemoryFormat? memory_format=None) -> Tensor", torch::RegisterOperators::options()
-=======
       .op(torch::RegisterOperators::options()
         .schema("aten::empty.memory_format(int[] size, *, ScalarType? dtype=None, Layout? layout=None, Device? device=None, bool? pin_memory=None, MemoryFormat? memory_format=None) -> Tensor")
->>>>>>> 8ce0b131
         .impl_unboxedOnlyKernel<decltype(empty_override), &empty_override>(TensorTypeId::MSNPUTensorId)
         .aliasAnalysis(c10::AliasAnalysisKind::FROM_SCHEMA))
   );
