#include <ATen/ATen.h>
#include <torch/library.h>
#include <ATen/cpu/vec256/vec256.h>
#include <ATen/native/TensorIterator.h>
#include <ATen/native/cpu/Loops.h>
#include <ATen/quantized/Quantizer.h>
#include <ATen/native/quantized/cpu/quantized_ops.h>
#include <ATen/native/quantized/cpu/init_qnnpack.h>
#include <ATen/native/quantized/cpu/qnnpack_utils.h>
#include <caffe2/utils/threadpool/ThreadPoolMobile.h>

#include <algorithm>

namespace at {
namespace native {

DEFINE_DISPATCH(qadd_relu_stub);
DEFINE_DISPATCH(qadd_stub);
DEFINE_DISPATCH(qadd_scalar_relu_stub);
DEFINE_DISPATCH(qadd_scalar_stub);

namespace {

inline void check_inputs(const Tensor& qa, const Tensor& qb) {
  TORCH_CHECK(
      qa.qscheme() == kPerTensorAffine,
      "Only per tensor quantization is suported in Add.");
  TORCH_CHECK(
      qa.qscheme() == qb.qscheme(),
      "Both inputs to Add must have the same quantization shceme.");
  TORCH_CHECK(qa.numel() == qb.numel(), "Add operands must be the same size!");
  TORCH_CHECK(
      qa.scalar_type() == qb.scalar_type(),
      "Add operands should have same data type.");
}

// Note: out is assumed to be the same size as self and other.
// Note: Addition is only supported when self, other, out are of the same dtype.
template <bool ReLUFused = false>
Tensor _add_out(Tensor& out, const Tensor& self, const Tensor& other) {
  if (ReLUFused) {
    qadd_relu_stub(self.device().type(), out, self, other);
  } else {
    qadd_stub(self.device().type(), out, self, other);
  }
  return out;
}

template <bool ReLUFused = false>
Tensor _add_scalar_out(Tensor& out, const Tensor& self, Scalar other) {
  TORCH_CHECK(
      self.qscheme() == kPerTensorAffine,
      "Only per tensor affine is supported for now!!");
  // To implement tensor-scalar addition in quantized space, we simply
  // adjust the quantization parameters based on the following rules:
  //
  // Let s = scale, z = zero point, c = other.toFloat(), c_q = round(c/s)
  // q_min = lowest representable value of scalar type
  // q_max = highest representable value of scalar type
  //
  // Let s' = the calculated scale or the output
  // z' = the calculated zero-point for the output
  //
  // If q_min > z - c_q
  //   s' = [(q_max - (z - c_q)]/[q_max - q_min] * s
  //   z' = q_min
  //   Xq' = at::requantize_from_int(Xq - z + c_q, s/s', z')
  // If q_max < z - c_q
  //   s' = [z - c_q -q_min]/[q_max - q_min] * s
  //   z' = q_max
  //   Xq' = at::requantize_from_int(Xq - z + c_q, s/s', z')
  // Else
  //   s' = s
  //   z' = z - c_q

  AT_DISPATCH_QINT_TYPES(self.scalar_type(), "qadd_scalar", [&]() {
    double s = self.q_scale();
    int64_t z = self.q_zero_point();
    double c = other.toDouble();
    int64_t q_min = std::numeric_limits<underlying_t>::min();
    int64_t q_max = std::numeric_limits<underlying_t>::max();

    int64_t c_q = std::nearbyint(c / s);

    double s_prime;
    int64_t z_prime;

    if (q_min > z - c_q) {
      s_prime = (((double)q_max - (z - c_q))) / ((double)q_max - q_min) * s;
      z_prime = q_min;
      out.set_quantizer_(make_per_tensor_affine_quantizer(
          s_prime, z_prime, self.scalar_type()));
      if (ReLUFused) {
        qadd_scalar_relu_stub(self.device().type(), out, self, c_q);
      } else {
        qadd_scalar_stub(self.device().type(), out, self, c_q);
      }
    } else if (q_max < z - c_q) {
      s_prime = ((double)(z - c_q) - q_min) / ((double)q_max - q_min) * s;
      z_prime = q_max;
      out.set_quantizer_(make_per_tensor_affine_quantizer(
          s_prime, z_prime, self.scalar_type()));
      if (ReLUFused) {
        qadd_scalar_relu_stub(self.device().type(), out, self, c_q);
      } else {
        qadd_scalar_stub(self.device().type(), out, self, c_q);
      }
    } else {
      s_prime = s;
      z_prime = z - c_q;
      out.copy_(self);
      out.set_quantizer_(make_per_tensor_affine_quantizer(
          s_prime, z_prime, self.scalar_type()));
      if (ReLUFused) {
        at::native::quantized_relu_(out);
      }
    }
  });
  return out;
}


#ifdef USE_PYTORCH_QNNPACK
template <bool ReLUFused = false>
Tensor qnnpack_add(Tensor qa, Tensor qb, double scale, int64_t zero_point) {
  TORCH_CHECK(qa.ndimension() > 0, "qnnpack_add(): Got empty input tensor.");
  Tensor qa_contig = qa.contiguous(qa.suggest_memory_format());
  // Reason for use qa's memory format for qb is that for the underlying
  // kernel can flatten all the dims and iterate over both the tensors.
  // In most cases, both qa and qb are in same memory format.
  // When they are not there is a copy overhead to make it contiguous
  // in qa's memory format.
  Tensor qb_contig = qb.contiguous(qa.suggest_memory_format());

  const auto a_zero_point = qa_contig.q_zero_point();
  const auto b_zero_point = qb_contig.q_zero_point();
  const auto a_scale = qa_contig.q_scale();
  const auto b_scale = qb_contig.q_scale();

  Tensor qy = at::native::empty_affine_quantized(
      qa_contig.sizes(),
      at::device(kCPU).dtype(kQUInt8).memory_format(qa.suggest_memory_format()),
      scale,
      zero_point,
      c10::nullopt);

  if (qa_contig.size(0) == 0) {
    return qy;
  }

  initQNNPACK();

  pytorch_qnnp_operator_t qnnpack_operator{nullptr};

  size_t num_elems = qa_contig.numel() / qa_contig.size(0);
  auto output_min = ReLUFused
      ? activationLimits(scale, zero_point, Activation::RELU)
            .first
      : std::numeric_limits<uint8_t>::min();
  auto output_max = ReLUFused
      ? activationLimits(scale, zero_point, Activation::RELU)
            .second
      : std::numeric_limits<uint8_t>::max();
  const pytorch_qnnp_status createStatus = pytorch_qnnp_create_add_nc_q8(
      num_elems /* input size */,
      a_zero_point /* a zero_point */,
      a_scale /* a scale */,
      b_zero_point /* b zero_point */,
      b_scale /* b scale */,
      static_cast<uint8_t>(zero_point) /* sum zero_point */,
      scale /* sum scale */,
      output_min /* output min */,
      output_max /* output max */,
      0 /* flags */,
      &qnnpack_operator);

  TORCH_INTERNAL_ASSERT(
      createStatus == pytorch_qnnp_status_success,
      "failed to create QNNPACK Add operator");

  std::unique_ptr<pytorch_qnnp_operator, QnnpackOperatorDeleter>
      qnnpack_uniq_ptr(qnnpack_operator);

  const pytorch_qnnp_status setupStatus = pytorch_qnnp_setup_add_nc_q8(
      qnnpack_operator /* add op */,
      qa_contig.size(0) /* batch size */,
      (uint8_t*)qa_contig.data_ptr<c10::quint8>() /* a data */,
      num_elems /* A stride */,
      (uint8_t*)qb_contig.data_ptr<c10::quint8>() /* b data */,
      num_elems /* B stride */,
      (uint8_t*)qy.data_ptr<c10::quint8>() /* output data */,
      num_elems /* sum stride */);
  TORCH_INTERNAL_ASSERT(
      setupStatus == pytorch_qnnp_status_success,
      "failed to setup QNNPACK Add operator");

  pthreadpool_t threadpool = caffe2::mobile_pthreadpool();
  const pytorch_qnnp_status runStatus =
      pytorch_qnnp_run_operator(qnnpack_operator, threadpool);

  TORCH_INTERNAL_ASSERT(
      runStatus == pytorch_qnnp_status_success,
      "failed to run QNNPACK Add operator");

  return qy;
}
#endif

template <bool ReLUFused = false>
Tensor qadd(Tensor qa, Tensor qb, double scale, int64_t zero_point) {
  check_inputs(qa, qb);
#ifdef USE_PYTORCH_QNNPACK
  if (at::globalContext().qEngine() == at::QEngine::QNNPACK &&
      qa.scalar_type() == kQUInt8 && qb.scalar_type() == kQUInt8) {
    return qnnpack_add<ReLUFused>(qa, qb, scale, zero_point);
  }
#endif
  auto qc = at::_empty_affine_quantized(
      qa.sizes(),
      at::device(kCPU)
         .dtype(qa.scalar_type())
         .memory_format(qa.suggest_memory_format()),
      scale,
      zero_point,
      c10::nullopt);
  return _add_out<ReLUFused>(qc, qa, qb);
}

template <bool ReLUFused = false>
Tensor qadd_out(Tensor qa, Tensor qb, Tensor out) {
  check_inputs(qa, qb);
  check_inputs(qa, out);
  return _add_out<ReLUFused>(out, qa, qb);
}


template <bool ReLUFused = false>
Tensor qadd_scalar(Tensor qa, Scalar b) {
  TORCH_CHECK(qa.qscheme() == kPerTensorAffine ||
              qa.qscheme() == kPerTensorSymmetric,
              "Only per tensor quantization is supported in Add.");
  auto qc = at::empty_like(qa, qa.suggest_memory_format());
  return _add_scalar_out<ReLUFused>(qc, qa, b);
}

template <bool ReLUFused = false>
Tensor qadd_scalar_out(Tensor qa, Scalar b, Tensor out) {
  check_inputs(qa, out);
  return _add_scalar_out<ReLUFused>(out, qa, b);
}

// `torch.jit.trace` will trace Scalar as Tensor
// This can be removed after broadcast is supported and
// all variations of `quantized::add` is merged into `quantized::add`
template <bool ReLUFused = false>
Tensor qadd_scalar_tensor(Tensor qa, Tensor b) {
  return qadd_scalar(qa, b.item());
}

// `torch.jit.trace` will trace Scalar as Tensor
// This can be removed after broadcast is supported and
// all variations of `quantized::add` is merged into `quantized::add`
template <bool ReLUFused = false>
Tensor qadd_scalar_tensor_out(Tensor qa, Tensor b, Tensor out) {
  return qadd_scalar_out(qa, b.item(), out);
}

TORCH_LIBRARY_IMPL(quantized, QuantizedCPU, m) {
<<<<<<< HEAD
  m.impl("add",                 TORCH_FN(qadd</*ReLUFused=*/false>));
  m.impl("add_relu",            TORCH_FN(qadd</*ReLUFused=*/true>));
  m.impl("add_out",             TORCH_FN(qadd_out</*ReLUFused=*/false>));
  m.impl("add_relu_out",        TORCH_FN(qadd_out</*ReLUFused=*/true>));
  m.impl("add_scalar",          TORCH_FN(qadd_scalar</*ReLUFused=*/false>));
  m.impl("add_scalar_relu",     TORCH_FN(qadd_scalar</*ReLUFused=*/true>));
  m.impl("add_scalar_out",      TORCH_FN(qadd_scalar_out</*ReLUFused=*/false>));
  m.impl("add_scalar_relu_out", TORCH_FN(qadd_scalar_out</*ReLUFused=*/true>));
=======
  m.impl("add",                 qadd</*ReLUFused=*/false>);
  m.impl("add_relu",            qadd</*ReLUFused=*/true>);
  m.impl("add_out",             qadd_out</*ReLUFused=*/false>);
  m.impl("add_relu_out",        qadd_out</*ReLUFused=*/true>);
  m.impl("add_scalar",          qadd_scalar</*ReLUFused=*/false>);
  m.impl("add_scalar_relu",     qadd_scalar</*ReLUFused=*/true>);
  m.impl("add_scalar_out",      qadd_scalar_out</*ReLUFused=*/false>);
  m.impl("add_scalar_relu_out", qadd_scalar_out</*ReLUFused=*/true>);
  m.impl("add_scalar.Tensor",   qadd_scalar_tensor</*ReLUFused=*/false>);
  m.impl("add_scalar_relu.Tensor", qadd_scalar_tensor</*ReLUFused=*/true>);
  m.impl("add_scalar_out.Tensor", qadd_scalar_tensor_out</*ReLUFused=*/false>);
  m.impl("add_scalar_relu_out.Tensor", qadd_scalar_tensor_out</*ReLUFused=*/true>);
>>>>>>> 91cecc88
}

TORCH_LIBRARY_IMPL(_quantized, QuantizedCPU, m) {
  m.impl("add", TORCH_FN(qadd</*ReLUFused=*/false>));
}

}  // namespace
}}  // namespace at::native<|MERGE_RESOLUTION|>--- conflicted
+++ resolved
@@ -266,7 +266,6 @@
 }
 
 TORCH_LIBRARY_IMPL(quantized, QuantizedCPU, m) {
-<<<<<<< HEAD
   m.impl("add",                 TORCH_FN(qadd</*ReLUFused=*/false>));
   m.impl("add_relu",            TORCH_FN(qadd</*ReLUFused=*/true>));
   m.impl("add_out",             TORCH_FN(qadd_out</*ReLUFused=*/false>));
@@ -275,20 +274,10 @@
   m.impl("add_scalar_relu",     TORCH_FN(qadd_scalar</*ReLUFused=*/true>));
   m.impl("add_scalar_out",      TORCH_FN(qadd_scalar_out</*ReLUFused=*/false>));
   m.impl("add_scalar_relu_out", TORCH_FN(qadd_scalar_out</*ReLUFused=*/true>));
-=======
-  m.impl("add",                 qadd</*ReLUFused=*/false>);
-  m.impl("add_relu",            qadd</*ReLUFused=*/true>);
-  m.impl("add_out",             qadd_out</*ReLUFused=*/false>);
-  m.impl("add_relu_out",        qadd_out</*ReLUFused=*/true>);
-  m.impl("add_scalar",          qadd_scalar</*ReLUFused=*/false>);
-  m.impl("add_scalar_relu",     qadd_scalar</*ReLUFused=*/true>);
-  m.impl("add_scalar_out",      qadd_scalar_out</*ReLUFused=*/false>);
-  m.impl("add_scalar_relu_out", qadd_scalar_out</*ReLUFused=*/true>);
-  m.impl("add_scalar.Tensor",   qadd_scalar_tensor</*ReLUFused=*/false>);
-  m.impl("add_scalar_relu.Tensor", qadd_scalar_tensor</*ReLUFused=*/true>);
-  m.impl("add_scalar_out.Tensor", qadd_scalar_tensor_out</*ReLUFused=*/false>);
-  m.impl("add_scalar_relu_out.Tensor", qadd_scalar_tensor_out</*ReLUFused=*/true>);
->>>>>>> 91cecc88
+  m.impl("add_scalar.Tensor",   TORCH_FN(qadd_scalar_tensor</*ReLUFused=*/false>));
+  m.impl("add_scalar_relu.Tensor", TORCH_FN(qadd_scalar_tensor</*ReLUFused=*/true>));
+  m.impl("add_scalar_out.Tensor", TORCH_FN(qadd_scalar_tensor_out</*ReLUFused=*/false>));
+  m.impl("add_scalar_relu_out.Tensor", TORCH_FN(qadd_scalar_tensor_out</*ReLUFused=*/true>));
 }
 
 TORCH_LIBRARY_IMPL(_quantized, QuantizedCPU, m) {
