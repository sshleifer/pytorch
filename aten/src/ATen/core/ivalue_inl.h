#pragma once

#include <condition_variable>
#include <type_traits>

#include <ATen/core/functional.h>
#include <ATen/core/interned_strings.h>
#include <c10/core/Scalar.h>
#include <c10/core/TensorImpl.h>
#include <c10/core/UndefinedTensorImpl.h>
#include <ATen/core/Dict.h>
#include <ATen/core/List.h>
#include <ATen/core/rref_interface.h>

namespace torch {
namespace jit {
struct Function;
struct CompilationUnit;
} // namespace jit
TORCH_API bool isCustomClass(const c10::IValue& v);
} // namespace torch
namespace c10 {
struct IValue;
struct ClassType;
struct TupleType;

// For custom class __init__ registration, we need to pass in a function
// that looks like this: [](IValue x, args...)

// However, kernel_functor.h automatically sets the input types of the function
// by introspecting the types of the functor (which is IValue in this case).
// However, we need the type it binds to be Foo.

// Instead, we pass in a lambda [](ivalue_holder<CurClass> x, args...) from
// which getTypePtr can recover the original class pointer.

template <typename TaggedCapsuleType>
struct tagged_capsule {
  IValue ivalue;
};

template<class T, class NullType>
c10::intrusive_ptr<T, NullType> IValue::moveToIntrusivePtr() {
  auto t = c10::intrusive_ptr<T, NullType>::reclaim(static_cast<T*>(payload.as_intrusive_ptr));
  clearToNone();
  return t;
}
template<typename T, class NullType>
c10::intrusive_ptr<T, NullType> IValue::toIntrusivePtr() const {
  auto r = c10::intrusive_ptr<T, NullType>::reclaim(static_cast<T*>(payload.as_intrusive_ptr));
  auto p = r;
  r.release();
  return p;
}

template<class T, class U>
intrusive_ptr<T> static_intrusive_pointer_cast(intrusive_ptr<U> r) {
  return intrusive_ptr<T>::reclaim(static_cast<T*>(r.release()));
}

template<class T, class U>
intrusive_ptr<T> dynamic_intrusive_pointer_cast(intrusive_ptr<U> r) {
  return intrusive_ptr<T>::reclaim(dynamic_cast<T*>(r.release()));
}

inline c10::intrusive_ptr<ivalue::Future> IValue::toFuture() && {
  AT_ASSERT(isFuture(), "Expected Future but got ", tagKind());
  return moveToIntrusivePtr<ivalue::Future>();
}
inline c10::intrusive_ptr<ivalue::Future> IValue::toFuture() const & {
  AT_ASSERT(isFuture(), "Expected Future but got ", tagKind());
  return toIntrusivePtr<ivalue::Future>();
}
inline c10::intrusive_ptr<c10::RRefInterface> IValue::toRRef() && {
  AT_ASSERT(isRRef(), "Expected RRef but got ", tagKind());
  return moveToIntrusivePtr<c10::RRefInterface>();
}
inline c10::intrusive_ptr<c10::RRefInterface> IValue::toRRef() const & {
  AT_ASSERT(isRRef(), "Expected RRef but got ", tagKind());
  return toIntrusivePtr<c10::RRefInterface>();
}
inline c10::intrusive_ptr<ivalue::ConstantString> IValue::toString() && {
  AT_ASSERT(isString(), "Expected String but got ", tagKind());
  return moveToIntrusivePtr<ivalue::ConstantString>();
}
inline c10::intrusive_ptr<ivalue::ConstantString> IValue::toString() const & {
  AT_ASSERT(isString(), "Expected String but got ", tagKind());
  return toIntrusivePtr<ivalue::ConstantString>();
}
inline c10::intrusive_ptr<ivalue::Object> IValue::toObject() && {
  AT_ASSERT(isObject(), "Expected Object but got ", tagKind());
  return moveToIntrusivePtr<ivalue::Object>();
}
inline c10::intrusive_ptr<ivalue::Object> IValue::toObject() const & {
  AT_ASSERT(isObject(), "Expected Object but got ", tagKind());
  return toIntrusivePtr<ivalue::Object>();
}
inline c10::intrusive_ptr<ivalue::PyObjectHolder> IValue::toPyObjectHolder() && {
  TORCH_INTERNAL_ASSERT(isPyObject(), "Expected PyObject but got", tagKind());
  return moveToIntrusivePtr<ivalue::PyObjectHolder>();
}
inline c10::intrusive_ptr<ivalue::PyObjectHolder> IValue::toPyObjectHolder() const & {
  TORCH_INTERNAL_ASSERT(isPyObject(), "Expected PyObject but got", tagKind());
  return toIntrusivePtr<ivalue::PyObjectHolder>();
}
inline at::Tensor IValue::toTensor() && {
  AT_ASSERT(isTensor(), "Expected Tensor but got ", tagKind());
  return at::Tensor(moveToIntrusivePtr<at::TensorImpl, at::UndefinedTensorImpl>());
}
inline at::Tensor IValue::toTensor() const & {
  AT_ASSERT(isTensor(), "Expected Tensor but got ", tagKind());
  return at::Tensor(toIntrusivePtr<at::TensorImpl, at::UndefinedTensorImpl>());
}
inline c10::intrusive_ptr<caffe2::Blob> IValue::toBlob() && {
  AT_ASSERT(isBlob(), "Expected Blob but got ", tagKind());
  return moveToIntrusivePtr<caffe2::Blob>();
}
inline c10::intrusive_ptr<caffe2::Blob> IValue::toBlob() const & {
  AT_ASSERT(isBlob(), "Expected Blob but got ", tagKind());
  return toIntrusivePtr<caffe2::Blob>();;
}
inline c10::intrusive_ptr<torch::CustomClassHolder> IValue::toCapsule() && {
  TORCH_INTERNAL_ASSERT(isCapsule());
  return moveToIntrusivePtr<torch::CustomClassHolder>();
}
inline c10::intrusive_ptr<torch::CustomClassHolder> IValue::toCapsule() const & {
  TORCH_INTERNAL_ASSERT(isCapsule());
  return toIntrusivePtr<torch::CustomClassHolder>();
}

namespace ivalue {

void CAFFE2_API checkCustomClassType(TypePtr expected_type, TypePtr actual_type);

template <typename T>
using Shared = c10::intrusive_ptr<T>;

// string
struct CAFFE2_API ConstantString final : c10::intrusive_ptr_target {
 private:
  const std::string str_;
 public:
  ConstantString(std::string str)
  : str_(std::move(str)) {}
  static c10::intrusive_ptr<ConstantString> create(std::string str_);
  const std::string & string() const {
    return str_;
  }
  operator const std::string & () const {
    return string();
  }
  CAFFE2_API friend std::ostream& operator<<(
      std::ostream& out,
      const ConstantString& v);
};

struct Future;

struct CAFFE2_API Tuple : c10::intrusive_ptr_target {
 private:
  std::vector<IValue> elements_;
  mutable std::shared_ptr<TupleType> type_; // lazily computed for unnamed tuples

 public:
  // named tuples have additional type information, so we
  // directly create them tagged
  static c10::intrusive_ptr<Tuple> createNamed(
      std::vector<IValue> elements_,
      std::shared_ptr<TupleType> type_) {
    return c10::make_intrusive<Tuple>(std::move(elements_), type_);
  }
  static c10::intrusive_ptr<Tuple> create(std::vector<IValue> elements_) {
    return c10::make_intrusive<Tuple>(std::move(elements_));
  }

  template <typename... Args>
  static c10::intrusive_ptr<Tuple> create(Args... elements_) {
    return c10::make_intrusive<Tuple>(std::vector<IValue>{IValue(elements_)...});
  }

 const std::vector<IValue>& elements() const & {
    return elements_;
  }
  operator const std::vector<IValue>&() const {
    return elements();
  }

  std::vector<IValue>& elements() & {
    return elements_;
  }
  operator std::vector<IValue>&() {
    return elements();
  }

  std::vector<IValue>&& elements() && {
    return std::move(elements_);
  }
  std::shared_ptr<TupleType> type() const;

  friend bool operator==(const ivalue::Tuple& lhs, const ivalue::Tuple& rhs);

 private:
  Tuple(std::vector<IValue> elements, std::shared_ptr<TupleType> type = nullptr)
    : elements_(std::move(elements)), type_(std::move(type)) {}

  friend class c10::intrusive_ptr<Tuple>;
};

struct Object;
struct PyObjectHolder;
}

// Future
struct C10_EXPORT ivalue::Future final : c10::intrusive_ptr_target {
 private:
  c10::intrusive_ptr<Future> intrusive_from_this() {
    c10::raw::intrusive_ptr::incref(this); // we are creating a new pointer
                                           // from a raw `this` pointer
                                           // so we need to bump the refcount
                                           // to account for this ownership
    return c10::intrusive_ptr<Future>::reclaim(this);
  }

 public:
  Future(TypePtr type) : type_(type) {}
  struct CAFFE2_API FutureError final : public std::exception {
    FutureError(std::string&& error_msg_)
        : error_msg(std::move(error_msg_)) {}

    FutureError() = default;

    const char* what() const noexcept override {
      return error_msg.c_str();
    }

    std::string error_msg;
  };

  /**
  * Wait on the future until it completes.
  */
  void wait() {
    std::unique_lock<std::mutex> lock(mutex_);
    while (!completed_) {
      finished_cv_.wait(lock);
    }
  }

  /**
   * Explicitly mark the future as completed with the output value.
   */
  void markCompleted(IValue value) {
    std::unique_lock<std::mutex> lock(mutex_);
    AT_ASSERT(!completed());
    completed_ = true;
    value_ = std::move(value);

    std::vector<std::function<void(void)>> cbs;
    cbs.swap(callbacks_);
    lock.unlock();

    finished_cv_.notify_all();
    for (auto& callback : cbs) {
      callback();
    }
  }

  void markCompleted() {
    markCompleted(IValue {});
  }

  void markCompleted(FutureError&& error) {
    std::unique_lock<std::mutex> lock(mutex_);
    AT_ASSERT(!completed());
    completed_ = true;
    has_error_ = true;
    error_ = std::move(error);

    std::vector<std::function<void(void)>> cbs;
    cbs.swap(callbacks_);
    lock.unlock();

    finished_cv_.notify_all();
    for (auto& callback : cbs) {
      callback();
    }
  }

  // Get the result of the current future.
  IValue value() {
    std::unique_lock<std::mutex> lock(mutex_);
    AT_ASSERT(completed());
    if (has_error_) {
      throw error_;
    }
    return value_;
  }

  /**
   * Add a callback to the future.
   * The callbacks will be executed once the future completes.
   * If the future has already completed,
   * this function will execute the callback immediately.
   */
  void addCallback(std::function<void(void)> callback) {
    std::unique_lock<std::mutex> lock(mutex_);
    if (completed()) {
      lock.unlock();
      callback();
      return;
    }
    callbacks_.push_back(callback);
  }

  // Check if the current future has completed
  bool completed() const{
    return completed_;
  }

  CAFFE2_API friend std::ostream& operator<<(
      std::ostream& out,
      const Future& v);

  TypePtr type() const {
    return type_;
  }

 private:
  std::mutex mutex_;
  std::atomic_bool completed_ = {false}; // is this future complete
  std::condition_variable finished_cv_;

  IValue value_; // when finished the value
  TypePtr type_;
  std::vector<std::function<void(void)>> callbacks_;
  bool has_error_ = false;
  FutureError error_;
};

// User-defined object.
struct C10_EXPORT ivalue::Object final : c10::intrusive_ptr_target {
 public:
  Object(StrongTypePtr type, size_t numSlots) : type_(std::move(type)) {
    slots_.resize(numSlots);
  }

  static c10::intrusive_ptr<Object> create(
      StrongTypePtr type,
      size_t numSlots) {
    return c10::make_intrusive<Object>(std::move(type), numSlots);
  }

  /**
   * Slot API.
   *
   * Attributes are stored as a simple vector so that lookups are fast at
   * runtime. A "slot" is just an index into that vector, which can be computed
   * statically if you have access to the class type. Use this API if you are
   * writing compiler stuff.
   */
  void setSlot(size_t slot, IValue v) {
    if (slot >= slots_.size()) {
      // for module types, it is possible that the members of the class have
      // expanded after the object was created. In this case, we expand
      // the slots to the right size
      resizeObject(slot);
    }
    slots_[slot] = std::move(v);
  }

  const IValue& getSlot(size_t slot) const {
    TORCH_INTERNAL_ASSERT_DEBUG_ONLY(slot < slots_.size());
    // NOTE: This lookup is fairly hot, so we use unchecked access to the
    // vector.  Errors should still be detectable with ASan.
    return slots_[slot];
  }

  void unsafeRemoveSlot(size_t slot) {
    TORCH_CHECK(slot < slots_.size());
    slots_.erase(slots_.begin() + slot);
  }

  /**
   * Attribute API.
   *
   * Wrappers around the slot stuff so that users can access attributes
   * directly. Use this API if you are a user.
   *
   * Note: Unlike in Python, TorchScript must make a distinction between
   * attributes (which are IValues) and methods (which are Methods). If you
   * want a method, use `obj.type()->getMethod()`
   */
  IValue getAttr(const std::string& name) const;
  void setAttr(const std::string& name, IValue v);
  // Remove attribute by name, caller is responsible for
  // the safety of this operation
  // We didn't remove the attribute in the type because the type
  // might be shared by multiple objects.
  // Therefore after removing attribute, the object is in an inconsistent
  // state where it has more attribute types in its Type than
  // the attribute slots it has, user needs to make sure the object
  // has consistent by removing the attribute in type as well
  void unsafeRemoveAttr(const std::string& name);

  std::string name() const;

  const std::vector<IValue>& slots() const {
    return slots_;
  }
  std::shared_ptr<ClassType> type() const;

  std::shared_ptr<torch::jit::CompilationUnit> compilation_unit() {
    return type_.cu_;
  }

 private:
  void resizeObject(size_t slot);
  StrongTypePtr type_;
  std::vector<IValue> slots_;
};

// virtual ivalue PyObjectHolder that hold a py::object, we make this virtual
// because the py::object and refcounting logic should happen in libtorch_python
// see concrete implementation in python_ivalue.h
struct ivalue::PyObjectHolder : c10::intrusive_ptr_target {
 public:
  virtual PyObject* getPyObject() = 0;
  virtual ~PyObjectHolder() {};
};

std::vector<std::pair<IValue, IValue>> iterationOrder(const c10::Dict<IValue, IValue>& dict);

#undef TORCH_FORALL_TAGS

namespace detail {

struct _guarded_unsigned_long_unique_dummy final {
  _guarded_unsigned_long_unique_dummy(int64_t){};
};
using _guarded_unsigned_long = std::conditional_t<
    std::is_same<unsigned long, uint32_t>::value ||
        std::is_same<unsigned long, uint64_t>::value,
    _guarded_unsigned_long_unique_dummy,
    unsigned long>;

} // namespace detail

inline const ivalue::Object& IValue::toObjectRef() const {
  AT_ASSERT(isObject(), "Expected Object but got ", tagKind());
  return *static_cast<const c10::ivalue::Object*>(payload.as_intrusive_ptr);
}

// note: when adding a DEFINE_TO case here you should also add a
// toX method to IValue. These named methods are much more discoverable
// than the to templated function.

#define DEFINE_TO(type, method_name) \
template<> \
inline type IValue::to<type>() && { \
  return std::move(*this).method_name(); \
} \
template<> \
inline type IValue::to<type>() const & { \
  return this->method_name(); \
}
DEFINE_TO(at::Tensor, toTensor)
DEFINE_TO(float, toDouble)
DEFINE_TO(double, toDouble)
DEFINE_TO(unsigned char, toInt)
DEFINE_TO(signed char, toInt)
DEFINE_TO(unsigned short, toInt)
DEFINE_TO(short, toInt)
DEFINE_TO(int, toInt)
DEFINE_TO(uint32_t, toInt)
DEFINE_TO(uint64_t, toInt)
DEFINE_TO(detail::_guarded_unsigned_long, toInt)
DEFINE_TO(int64_t, toInt)
DEFINE_TO(bool, toBool)
DEFINE_TO(c10::intrusive_ptr<caffe2::Blob>, toBlob);
DEFINE_TO(c10::intrusive_ptr<ivalue::ConstantString>, toString)
DEFINE_TO(c10::intrusive_ptr<ivalue::Object>, toObject)
DEFINE_TO(at::Scalar, toScalar)
DEFINE_TO(c10::List<int64_t>, toIntList)
DEFINE_TO(c10::List<double>, toDoubleList)
DEFINE_TO(c10::List<bool>, toBoolList)
DEFINE_TO(c10::List<at::Tensor>, toTensorList)
DEFINE_TO(c10::impl::GenericList, toList)
DEFINE_TO(c10::impl::GenericDict, toGenericDict)
DEFINE_TO(c10::intrusive_ptr<ivalue::Tuple>, toTuple)
DEFINE_TO(std::string, toStringRef)
DEFINE_TO(c10::intrusive_ptr<ivalue::Future>, toFuture)
DEFINE_TO(c10::intrusive_ptr<c10::RRefInterface>, toRRef)
DEFINE_TO(IValue, toIValue)
DEFINE_TO(c10::Device, toDevice)
DEFINE_TO(at::ScalarType, toScalarType)
DEFINE_TO(at::Layout, toLayout)
DEFINE_TO(at::MemoryFormat, toMemoryFormat)
DEFINE_TO(at::QScheme, toQScheme)

template <class T>
struct _fake_type {};

// generic_to<T> converts an IValue from a generic list or generic dict
// to a concrete list/dict type likelike List<T>, Dict<...> or optional<T>.
// Note that in the case of lists, this only works for IValue-based lists,
// i.e. not for int64_t, double, ...
// generic_to<T> is an implementation detail of IValue::to<T> and not
// supposed to be called directly.
// The _fake_type<T> parameter allows us to overload
// based on the return type.
template <class Elem>
// TODO this is deprecated but we don't throw a warning because a lot of ops in native_functions.yaml still return std::vector.
//C10_DEPRECATED_MESSAGE("IValues based on std::vector<T> are potentially slow and deprecated. Please use torch::List<T> instead.")
std::vector<Elem> generic_to(
    IValue ivalue,
    _fake_type<std::vector<Elem>>) {
  // We need to do a deep copy of the vector because there might be other
  // references to this same IValue that also use the list. We can't just
  // move the elements out.
  auto list = std::move(ivalue).to<List<Elem>>();
  std::vector<Elem> result;
  result.reserve(list.size());
  for (Elem v : list) {
    result.push_back(std::move(v));
  }
  return result;
}

template <typename T>
c10::intrusive_ptr<T> IValue::toCustomClass() && {
  static_assert(std::is_base_of<torch::CustomClassHolder, T>::value == true,
    "toCustomClass requires that template parameter T must inherit "
    "from torch::CustomClassHolder");
  auto obj = toObject();
  TORCH_CHECK(obj->slots().size() == 1,
              "Tried to cast IValue to custom class but it did "
              "not contain a custom class!");
  auto expected_type = c10::getCustomClassType<c10::intrusive_ptr<T>>();
  ivalue::checkCustomClassType(expected_type, type());
  auto userObj = c10::static_intrusive_pointer_cast<T>(obj->getSlot(0).toCapsule());
  return userObj;
}

template <typename T>
c10::intrusive_ptr<T> IValue::toCustomClass() const & {
  static_assert(std::is_base_of<torch::CustomClassHolder, T>::value == true,
    "toCustomClass requires that template parameter T must inherit "
    "from torch::CustomClassHolder");
  auto obj = toObject();
  TORCH_CHECK(obj->slots().size() == 1,
              "Tried to cast IValue to custom class but it did "
              "not contain a custom class!");
  auto expected_type = c10::getCustomClassType<c10::intrusive_ptr<T>>();
  ivalue::checkCustomClassType(expected_type, type());
  auto userObj = c10::static_intrusive_pointer_cast<T>(obj->getSlot(0).toCapsule());
  return userObj;
}

template <typename T>
T generic_to(
    IValue ivalue,
    _fake_type<T>) {
    using ElemType = typename std::remove_pointer<T>::type::element_type;
    return std::move(ivalue).toCustomClass<ElemType>();
}

template <typename T>
tagged_capsule<T> generic_to(
    IValue ivalue,
    _fake_type<tagged_capsule<T>>) {
    return tagged_capsule<T>{std::move(ivalue)};
}

template <typename Elem>
c10::List<Elem> generic_to(
    IValue ivalue,
    _fake_type<c10::List<Elem>>) {
  return impl::toTypedList<Elem>(std::move(ivalue).toList());
}

template <typename Key, typename Value>
c10::Dict<Key, Value> generic_to(
    IValue ivalue,
    _fake_type<c10::Dict<Key, Value>>) {
  return impl::toTypedDict<Key, Value>(std::move(ivalue).toGenericDict());
}

template <typename K, typename V>
C10_DEPRECATED_MESSAGE("IValues based on std::unordered_map are slow and deprecated. Please use c10::Dict<K, V> instead.")
std::unordered_map<K, V> generic_to(
    IValue ivalue,
    _fake_type<std::unordered_map<K, V>>) {
  std::unordered_map<K, V> specialized_dict;

  for (const auto& item : std::move(ivalue).toGenericDict()) {
    specialized_dict[item.key().to<K>()] = item.value().to<V>();
  }

  return specialized_dict;
}

template <typename T>
c10::optional<T> generic_to(
    IValue ivalue,
    _fake_type<c10::optional<T>>) {
  if (ivalue.isNone()) {
    return c10::nullopt;
  }
  return std::move(ivalue).to<T>();
}

namespace detail {
template <typename Tuple, std::size_t... INDEX>
Tuple generic_to_tuple_impl(
    const std::vector<IValue>& t,
    std::index_sequence<INDEX...>) {
  return std::make_tuple(
      t[INDEX].to<typename std::tuple_element<INDEX, Tuple>::type>()...);
}
}

template <
    typename... Args,
    typename Indices = std::make_index_sequence<sizeof...(Args)>,
    std::enable_if_t<
        !guts::disjunction<
            std::is_lvalue_reference<Args>...,
            guts::negation<std::is_constructible<IValue, Args>>...>::value,
        std::nullptr_t> = nullptr>
std::tuple<Args...> generic_to(IValue ivalue, _fake_type<std::tuple<Args...>>) {
  auto vals = ivalue.toTuple()->elements();
  TORCH_CHECK(vals.size() == sizeof...(Args));
  return detail::generic_to_tuple_impl<std::tuple<Args...>>(vals, Indices{});
}

template <typename T>
inline T IValue::to() && {
  return generic_to(std::move(*this), _fake_type<T>{});
}

template <typename T>
inline T IValue::to() const& {
  return generic_to(*this, _fake_type<T>{});
}

template<typename T>
static std::vector<T> createVectorFromList(const c10::detail::ListImpl* impl) {
  std::vector<T> result;
  result.reserve(impl->list.size());
  for (size_t i = 0, N = impl->list.size(); i < N; ++i) {
    result.push_back(impl->list[i].to<T>());
  }
  return result;
}

inline c10::List<int64_t> IValue::toIntList() && {
  AT_ASSERT(isIntList(), "Expected IntList but got ", tagKind());
  return c10::List<int64_t>(moveToIntrusivePtr<c10::detail::ListImpl>());
}
inline c10::List<int64_t> IValue::toIntList() const & {
  AT_ASSERT(isIntList(), "Expected IntList but got ", tagKind());
  return c10::List<int64_t>(toIntrusivePtr<c10::detail::ListImpl>());
}
inline std::vector<int64_t> IValue::toIntVector() const {
  AT_ASSERT(isIntList(), "Expected IntList but got ", tagKind());
  return createVectorFromList<int64_t>(static_cast<const c10::detail::ListImpl*>(payload.as_intrusive_ptr));
}
inline c10::List<double> IValue::toDoubleList() && {
  AT_ASSERT(isDoubleList(), "Expected DoubleList but got ", tagKind());
  return c10::List<double>(moveToIntrusivePtr<c10::detail::ListImpl>());
}
inline c10::List<double> IValue::toDoubleList() const & {
  AT_ASSERT(isDoubleList(), "Expected DoubleList but got ", tagKind());
  return c10::List<double>(toIntrusivePtr<c10::detail::ListImpl>());
}
inline std::vector<double> IValue::toDoubleVector() const {
  AT_ASSERT(isDoubleList(), "Expected DoubleList but got ", tagKind());
  return createVectorFromList<double>(static_cast<const c10::detail::ListImpl*>(payload.as_intrusive_ptr));
}
inline c10::List<bool> IValue::toBoolList() && {
  AT_ASSERT(isBoolList(), "Expected BoolList but got ", tagKind());
  return c10::List<bool>(moveToIntrusivePtr<c10::detail::ListImpl>());
}
inline c10::List<bool> IValue::toBoolList() const & {
  AT_ASSERT(isBoolList(), "Expected BoolList but got ", tagKind());
  return c10::List<bool>(toIntrusivePtr<c10::detail::ListImpl>());
}
inline c10::List<at::Tensor> IValue::toTensorList() && {
  AT_ASSERT(isTensorList(), "Expected TensorList but got ", tagKind());
  return c10::List<at::Tensor>(moveToIntrusivePtr<c10::detail::ListImpl>());
}
inline c10::List<at::Tensor> IValue::toTensorList() const & {
  AT_ASSERT(isTensorList(), "Expected TensorList but got ", tagKind());
  return c10::List<at::Tensor>(toIntrusivePtr<c10::detail::ListImpl>());
}
inline std::vector<at::Tensor> IValue::toTensorVector() const {
  AT_ASSERT(isTensorList(), "Expected TensorList but got ", tagKind());
  return createVectorFromList<at::Tensor>(static_cast<const c10::detail::ListImpl*>(payload.as_intrusive_ptr));
}
inline c10::List<IValue> IValue::toList() && {
  AT_ASSERT(isList(), "Expected GenericList but got ", tagKind());
  return c10::List<IValue>(moveToIntrusivePtr<c10::detail::ListImpl>());
}
inline c10::List<IValue> IValue::toList() const & {
  AT_ASSERT(isList(), "Expected GenericList but got ", tagKind());
  return c10::List<IValue>(toIntrusivePtr<c10::detail::ListImpl>());
}
inline c10::ArrayRef<IValue> IValue::toListRef() const {
  AT_ASSERT(isList(), "Expected GenericList but got ", tagKind());
  return static_cast<const c10::detail::ListImpl*>(payload.as_intrusive_ptr)->list;
}
inline c10::Dict<IValue, IValue> IValue::toGenericDict() && {
  AT_ASSERT(isGenericDict(), "Expected GenericDict but got ", tagKind());
  return c10::Dict<IValue, IValue>(moveToIntrusivePtr<c10::detail::DictImpl>());
}
inline c10::Dict<IValue, IValue> IValue::toGenericDict() const & {
  AT_ASSERT(isGenericDict(), "Expected GenericDict but got ", tagKind());
  return c10::Dict<IValue, IValue>(toIntrusivePtr<c10::detail::DictImpl>());
}
inline c10::intrusive_ptr<ivalue::Tuple> IValue::toTuple() && {
  AT_ASSERT(isTuple(), "Expected Tuple but got ", tagKind());
  return moveToIntrusivePtr<ivalue::Tuple>();
}
inline c10::intrusive_ptr<ivalue::Tuple> IValue::toTuple() const & {
  AT_ASSERT(isTuple(), "Expected Tuple but got ", tagKind());
  return toIntrusivePtr<ivalue::Tuple>();
}

inline IValue::IValue(c10::intrusive_ptr<ivalue::Tuple> v)
: tag(Tag::Tuple), is_intrusive_ptr(true) {
  payload.as_intrusive_ptr = v.release();
}
template <
    typename... Args,
    std::enable_if_t<
        !guts::disjunction<
            std::is_lvalue_reference<Args>...,
            guts::negation<std::is_constructible<IValue, Args>>...>::value,
        std::nullptr_t>>
inline IValue::IValue(const std::tuple<Args...>& t)
    : IValue(
          std::move(c10::guts::apply(c10::ivalue::Tuple::create<Args...>, t))) {
}

inline IValue::IValue(c10::intrusive_ptr<ivalue::ConstantString> v)
: tag(Tag::String), is_intrusive_ptr(true) {
  payload.as_intrusive_ptr = v.release();
}
inline IValue::IValue(std::string v)
: IValue(ivalue::ConstantString::create(std::move(v))) {}


inline IValue::IValue(c10::impl::GenericList v)
: tag(Tag::GenericList), is_intrusive_ptr(true) {
  payload.as_intrusive_ptr = v.impl_.release();
}

template <class T, IValue::enable_if_ivalue_constructible<T>>
inline IValue::IValue(c10::List<T> v)
: IValue(impl::toList<T>(std::move(v))) {}
template <class T, IValue::enable_if_ivalue_constructible<T>>
inline IValue::IValue(at::ArrayRef<T> v) : IValue(c10::List<T>()) {
  auto list = to<c10::List<T>>();
  list.reserve(v.size());
  for (const auto& e : v) {
    list.push_back(e);
  }
}
template <class T, IValue::enable_if_ivalue_constructible<T>>
inline IValue::IValue(const std::vector<T>& v) : IValue(c10::List<T>()) {
  auto list = to<c10::List<T>>();
  list.reserve(v.size());
  for (const auto& e : v) {
    list.push_back(e);
  }
}

inline IValue::IValue(c10::impl::GenericDict v)
: tag(Tag::GenericDict), is_intrusive_ptr(true) {
  payload.as_intrusive_ptr = v.impl_.release();
}
template<class Key, class Value>
inline IValue::IValue(c10::Dict<Key, Value> v)
: IValue(impl::toGenericDict(std::move(v))) {}

template<class Key, class Value> inline IValue::IValue(std::unordered_map<Key, Value> v)
: IValue(Dict<Key, Value>()) {
  auto dict = to<c10::Dict<Key, Value>>();
  dict.reserve(v.size());
  for (auto& e : v) {
    dict.insert(std::move(e.first), std::move(e.second));
  }
}

template <class T, IValue::enable_if_ivalue_constructible<T>>
inline IValue::IValue(c10::optional<T> v) : IValue() {
  if (v.has_value()) {
    *this = IValue(std::move(*v));
  }
}

inline IValue::IValue(c10::nullopt_t): IValue() {}

inline IValue::IValue(c10::intrusive_ptr<ivalue::Object> v)
: tag(Tag::Object), is_intrusive_ptr(true) {
  payload.as_intrusive_ptr = v.release();
}
inline IValue::IValue(c10::intrusive_ptr<ivalue::PyObjectHolder> v)
: tag(Tag::PyObject), is_intrusive_ptr(true) {
  payload.as_intrusive_ptr = v.release();
}
inline IValue IValue::make_capsule(intrusive_ptr<torch::CustomClassHolder> blob) {
  IValue iv;
  iv.tag = Tag::Capsule;
  iv.is_intrusive_ptr = true;
  iv.payload.as_intrusive_ptr = blob.release();
  return iv;
}

template <typename T, std::enable_if_t<std::is_base_of<torch::CustomClassHolder, T>::value, int>>
IValue::IValue(c10::intrusive_ptr<T> custom_class) {
  if (!c10::isCustomClassRegistered<c10::intrusive_ptr<T>>()) {
    throw c10::Error(
        "Trying to instantiate a class that isn't a registered custom class.",
        "");
  }
  auto classType = c10::getCustomClassType<c10::intrusive_ptr<T>>();
  auto ivalue_obj = c10::ivalue::Object::create(
      c10::StrongTypePtr(nullptr, classType), /*num_slots=*/1);
  ivalue_obj->setSlot(0, IValue::make_capsule(std::move(custom_class)));
  payload.as_intrusive_ptr = ivalue_obj.release();
  tag = Tag::Object;
  is_intrusive_ptr = true;
}

inline IValue::IValue(c10::intrusive_ptr<ivalue::Future> v)
: tag(Tag::Future), is_intrusive_ptr(true) {
  payload.as_intrusive_ptr = v.release();
}

inline IValue::IValue(c10::intrusive_ptr<c10::RRefInterface> v)
: tag(Tag::RRef), is_intrusive_ptr(true) {
  payload.as_intrusive_ptr = v.release();
}
inline const std::string& IValue::toStringRef() const {
  return toString()->string();
}

inline PyObject* IValue::toPyObject() const {
  return toPyObjectHolder()->getPyObject();
}
template<typename T>
inline optional<T> IValue::toOptional() {
  if (this->isNone()) {
    return nullopt;
  }
  return this->to<T>();
}

<<<<<<< HEAD
=======
inline bool IValue::isCustomClass() const {
  return torch::isCustomClass(*this);
}

>>>>>>> 7be26c04
inline bool IValue::isSameIdentity(const IValue& rhs) const {
  // We choose to not use memcmp for payload check due to potential random padding characters on union type

  // Semantics:
  // 1. Immutable primitive values of the same type (Int, Double, None, Bool, Str) return value equality
  // 2. If it is a tensor type, we need to take undefined tensor into account
  // 3. Undefined_tensor is None and vice versa should be true
  // 4. If it is a reference type (i.e. is_intrusive_ptr), then is is True when the pointed-to object is the same.
  // 5. False for all other comparisons.
  if (this->isNone() && rhs.isNone()) {
    return true;
  } else if (this->isBool() && rhs.isBool()) {
    // for bool type, do equality check
    return this->toBool() == rhs.toBool();
  } else if (this->isTensor() && rhs.isTensor()) {
    // for tensor type, just check the as_intrusive_ptr since is_intrusive_ptr is false for undefined tensor
    return this->payload.as_intrusive_ptr == rhs.payload.as_intrusive_ptr;
  } else if (this->isTensor() && rhs.isNone()) {
    // special case: undefined tensor and None are the same identity
    return !this->is_intrusive_ptr;
  } else if (this->isNone() && rhs.isTensor()) {
    // special case: undefined tensor and None are the same identity
    return !rhs.is_intrusive_ptr;
  } else if (this->isInt() && rhs.isInt()) {
    return this->toInt() == rhs.toInt();
  } else if (this->isDouble() && rhs.isDouble()) {
    return this->toDouble() == rhs.toDouble();
  } else if (this->isString() && rhs.isString()) {
    return this->toStringRef() == rhs.toStringRef();
  } else {
    // for objects holding in IValue, do shallow compare on pointer address to testify the identity
    return this->is_intrusive_ptr && rhs.is_intrusive_ptr
        && this->payload.as_intrusive_ptr == rhs.payload.as_intrusive_ptr;
  }
}

namespace ivalue {
namespace detail {
// This code allows us to template on a function based on whether IValue has a
// constructor for it. Specifically, has_constructor<T>{} inherits from std::true_type if
// IValue(T) compiles, and inherits from std::false_type if IValue(T) doesn't.
// We use it for calling the IValue constructor for `from` if it exists, and otherwise
// attempt to use our custom class code.
template<class> struct type_sink { typedef void type; };
template<class T> using type_sink_t = typename type_sink<T>::type;
template<class T, class=void> struct has_constructor : std::false_type {}; \
template<class T> struct has_constructor<
  T,
  type_sink_t< decltype( IValue(std::declval<T>())) >
>: std::true_type {};

template <typename T>
IValue from_(T x, std::true_type) {
  return IValue(std::move(x));
}
template <typename T>
IValue from_(c10::intrusive_ptr<T> x, std::false_type) {
  using inputType = c10::intrusive_ptr<T>;
  if (!isCustomClassRegistered<inputType>()) {
    throw c10::Error("Trying to return a class that we don't support and isn't a registered custom class.", "");
  }
  return IValue(x);
}
template <typename T>
IValue from_(T x, std::false_type) {
  static_assert(guts::false_t<T>::value, "You are calling from with a type that it doesn't support, and isn't a potential custom class (ie: is an intrusive_ptr)");
  return IValue();
}
}

template <typename T>
IValue from(T x) {
  return detail::from_(std::move(x), detail::has_constructor<T>{});
}

}
} // namespace c10<|MERGE_RESOLUTION|>--- conflicted
+++ resolved
@@ -857,13 +857,10 @@
   return this->to<T>();
 }
 
-<<<<<<< HEAD
-=======
 inline bool IValue::isCustomClass() const {
   return torch::isCustomClass(*this);
 }
 
->>>>>>> 7be26c04
 inline bool IValue::isSameIdentity(const IValue& rhs) const {
   // We choose to not use memcmp for payload check due to potential random padding characters on union type
 
